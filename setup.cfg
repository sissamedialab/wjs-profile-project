[metadata]
name = wjs.jcom_profile
<<<<<<< HEAD
version = 0.3.66
=======
version = 0.3.70
>>>>>>> 32cf478b
description = Enrich Janeway user profile
long_description = file: README.md
url = https://medialab.sissa.it/
author = Matteo
author_email = gamboz@medialab.sissa.it
license = AGPL
classifiers =
    Environment :: Web Environment
    Framework :: Django
    Intended Audience :: Developers
    License :: OSI Approved :: AGPL License
    Operating System :: OS Independent
    Programming Language :: Python
    Programming Language :: Python :: 3
    Programming Language :: Python :: 3 :: Only
    Programming Language :: Python :: 3.9
    Topic :: Internet :: WWW/HTTP
    Topic :: Internet :: WWW/HTTP :: Dynamic Content

[options]
include_package_data = true
packages = find_namespace:
python_requires = >=3.9
install_requires =
    Django ~= 3.2
    django-easy-select2
    pandas ~= 2.0
    odfpy
    django-sortedm2m ~= 3.1
    premailer
    pycountry
    jcomassistant
    django-rosetta
    mariadb

[options.extras_require]
test =
     pytest-django
     pytest-factoryboy
     pytest-mock

[options.package_data]
* =
    *.html
    *.css
    *.woff
    *.woff2
    *.js
    *.scss
    *.po
    *.mo
    *-redirects.inc

[flake8]
exclude = ./.*,**/migrations/*,**/*settings.py
max-line-length = 119
# flake8-quotes
inline-quotes = double
# flake8-coding
no-accept-encodings = True
# flake8-tidy-imports
banned-modules = __future__ = this project supports python3 only<|MERGE_RESOLUTION|>--- conflicted
+++ resolved
@@ -1,10 +1,6 @@
 [metadata]
 name = wjs.jcom_profile
-<<<<<<< HEAD
-version = 0.3.66
-=======
 version = 0.3.70
->>>>>>> 32cf478b
 description = Enrich Janeway user profile
 long_description = file: README.md
 url = https://medialab.sissa.it/
