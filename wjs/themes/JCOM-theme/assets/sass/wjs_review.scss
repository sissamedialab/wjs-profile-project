@charset "UTF-8";
@import "bootstrap/scss/functions";
@import "bootstrap/scss/variables";
@import "bootstrap/scss/maps";
@import "bootstrap/scss/utilities";
@import "badges_colors";

div.required-field > .form-label {
  font-weight: bold;
}

.highlight-dot {
  color: red; /* Or any other styling you wish to apply */
}

.nav-item {
  a {
    text-decoration: underline;
  }

  .dropdown {
    z-index: 1100;
  }
}

.nav--blue-dot {
  .nav-link {
    position: relative;
    padding: 0.25rem 1rem;

    a {
      margin: 10px;
    }

    &::before {
      content: "";
      position: absolute;
      top: 50%;
      left: 0.25rem;
      width: 0.25rem;
      height: 0.25rem;
      background-color: $blue;
      border-radius: 50%;
      transform: translateY(-50%);
    }
  }
}

$utilities: map-merge(
  $utilities,
  (
    "opacity": (
      property: opacity,
      responsive: true,
      values: (
        0: 0,
        25: 0.25,
        50: 0.5,
        75: 0.75,
        100: 1,
      ),
    ),
    "background-color": (
      property: background-color,
      class: bg,
      values:
        map-merge(
          $theme-colors,
          (
            "body": $gray-100,
            "header": $gray-200,
            "white": $white,
            "transparent": transparent,
          )
        ),
    ),
  )
);

table.table-bordered.dataTable .table-borderless td {
  border-bottom: 0;

  &:last-child {
    border-right: 0;
  }
  &:first-child {
    border-left: 0;
  }
}

.header-main {
  box-shadow: 0 2px 2px 0 rgba(0, 0, 0, 0.14), 0 1px 5px 0 rgba(0, 0, 0, 0.12), 0 3px 1px -2px rgba(0, 0, 0, 0.2);
}

<<<<<<< HEAD
.fs-7 {
  font-size: 0.85rem;
}

.fs-8 {
  font-size: 0.75rem;
=======
.col-size-5 {
  width: 5%;
}

.col-size-10 {
  width: 10%;
}

.col-size-15 {
  width: 15%;
}

.col-size-20 {
  width: 20%;
}

.sort-grip:hover {
  cursor: grab;
>>>>>>> 29ef5a3d
}

@import "bootstrap/scss/bootstrap";<|MERGE_RESOLUTION|>--- conflicted
+++ resolved
@@ -92,14 +92,14 @@
   box-shadow: 0 2px 2px 0 rgba(0, 0, 0, 0.14), 0 1px 5px 0 rgba(0, 0, 0, 0.12), 0 3px 1px -2px rgba(0, 0, 0, 0.2);
 }
 
-<<<<<<< HEAD
 .fs-7 {
   font-size: 0.85rem;
 }
 
 .fs-8 {
   font-size: 0.75rem;
-=======
+}
+
 .col-size-5 {
   width: 5%;
 }
@@ -118,7 +118,6 @@
 
 .sort-grip:hover {
   cursor: grab;
->>>>>>> 29ef5a3d
 }
 
 @import "bootstrap/scss/bootstrap";