"""Business logic is here.

Most logic is encapsulated into dataclasses that take the necessary data structures upon creation and perform their
action in a method named "run()".

"""

import dataclasses
import datetime
from copy import copy
from typing import TYPE_CHECKING, Any, Dict, List, Optional

# There are many "File" classes; I'll use core_models.File in typehints for clarity.
from core import files as core_files
from core import models as core_models
from core.models import AccountRole, Role
from dateutil.parser import parse
from django.conf import settings
from django.contrib import messages
from django.contrib.auth import get_user_model
from django.contrib.contenttypes.models import ContentType
from django.core.exceptions import ValidationError
from django.db import transaction
from django.db.models import Q, QuerySet
from django.http import HttpRequest
from django.shortcuts import get_object_or_404
from django.urls import reverse
from django.utils import timezone
from django.utils.translation import gettext_lazy as _
from django_fsm import can_proceed
from events import logic as events_logic
from journal.models import Journal
from plugins.typesetting.models import TypesettingAssignment
from review.logic import assign_editor, quick_assign
from review.models import ReviewRound
from review.views import upload_review_file
from submission.models import STAGE_ASSIGNED, STAGE_UNDER_REVISION, Article
from utils.setting_handler import get_setting

import wjs.jcom_profile.permissions
from wjs.jcom_profile.models import JCOMProfile
from wjs.jcom_profile.permissions import has_eo_role
from wjs.jcom_profile.utils import generate_token, render_template_from_setting

from . import communication_utils, permissions
from .events.assignment import dispatch_assignment
from .logic__production import (  # noqa F401
    AssignTypesetter,
    AuthorSendsCorrections,
    BeginPublication,
    FinishPublication,
    ReadyForPublication,
    RequestProofs,
    UploadFile,
    VerifyProductionRequirements,
)
from .permissions import has_any_editor_role_by_article, is_article_editor
from .reminders.settings import (
    AuthorShouldSubmitMajorRevisionReminderManager,
    AuthorShouldSubmitMinorRevisionReminderManager,
    AuthorShouldSubmitTechnicalRevisionReminderManager,
    DirectorShouldAssignEditorReminderManager,
    EditorShouldMakeDecisionReminderManager,
    EditorShouldSelectReviewerReminderManager,
    ReviewerShouldEvaluateAssignmentReminderManager,
    ReviewerShouldWriteReviewReminderManager,
)
from .utils import get_other_review_assignments_for_this_round

if TYPE_CHECKING:
    from .forms import ReportForm

from utils.logger import get_logger

from .models import (
    ArticleWorkflow,
    EditorDecision,
    EditorRevisionRequest,
    Message,
    PastEditorAssignment,
    Reminder,
    WjsEditorAssignment,
    WorkflowReviewAssignment,
)

logger = get_logger(__name__)
Account = get_user_model()

states_when_article_is_considered_archived_for_review = [
    ArticleWorkflow.ReviewStates.WITHDRAWN,
    ArticleWorkflow.ReviewStates.REJECTED,
    ArticleWorkflow.ReviewStates.NOT_SUITABLE,
]

states_when_article_is_considered_archived = [
    ArticleWorkflow.ReviewStates.WITHDRAWN,
    ArticleWorkflow.ReviewStates.REJECTED,
    ArticleWorkflow.ReviewStates.NOT_SUITABLE,
    ArticleWorkflow.ReviewStates.PUBLISHED,
]

# "In review" means articles that are
# - not archived,
# - not in states such as SUBMITTED, INCOMPLETE_SUBMISSION, PAPER_MIGHT_HAVE_ISSUES
# - not in "production" (not yet defined)
states_when_article_is_considered_in_review = [
    ArticleWorkflow.ReviewStates.EDITOR_SELECTED,
    ArticleWorkflow.ReviewStates.PAPER_HAS_EDITOR_REPORT,
    ArticleWorkflow.ReviewStates.TO_BE_REVISED,
    ArticleWorkflow.ReviewStates.EDITOR_TO_BE_SELECTED,
    ArticleWorkflow.ReviewStates.SUBMITTED,
    ArticleWorkflow.ReviewStates.PAPER_MIGHT_HAVE_ISSUES,
]

# Editors should not see papers under appeal until the author submitted a revision,
# but EO/director should see them always
states_when_article_is_considered_in_review_for_eo_and_director = states_when_article_is_considered_in_review + [
    ArticleWorkflow.ReviewStates.UNDER_APPEAL
]

# TODO: write me!
states_when_article_is_considered_in_production = [
    ArticleWorkflow.ReviewStates.ACCEPTED,
    ArticleWorkflow.ReviewStates.READY_FOR_TYPESETTER,
    ArticleWorkflow.ReviewStates.TYPESETTER_SELECTED,
    ArticleWorkflow.ReviewStates.PROOFREADING,
    ArticleWorkflow.ReviewStates.READY_FOR_PUBLICATION,
]
states_when_article_is_considered_typesetter_pending = [
    ArticleWorkflow.ReviewStates.READY_FOR_TYPESETTER,
]
states_when_article_is_considered_typesetter_working_on = [
    ArticleWorkflow.ReviewStates.TYPESETTER_SELECTED,
    ArticleWorkflow.ReviewStates.PROOFREADING,
]
states_when_article_is_considered_production_archived = [
    ArticleWorkflow.ReviewStates.READY_FOR_PUBLICATION,
    ArticleWorkflow.ReviewStates.PUBLISHED,
]
states_when_article_is_considered_author_pending = [
    ArticleWorkflow.ReviewStates.INCOMPLETE_SUBMISSION,
    ArticleWorkflow.ReviewStates.UNDER_APPEAL,
]


def handle_reviewer_deassignment_reminders(assignment: WorkflowReviewAssignment):
    """Create reminders for the editor.

    When, for the current review round, this is the last reviewer from whom the Editor is expecting an action:
    if at least another review was completed (not declined) -> EditorShouldMakeDecisionReminderManager
    if no other review was completed -> EditorShouldSelectReviewerReminderManager

    """
    other_assignments = get_other_review_assignments_for_this_round(assignment)
    if not other_assignments.filter(is_complete=False).exists():
        if (
            other_assignments.filter(is_complete=True)
            .filter(Q(date_declined__isnull=True) & ~Q(decision="withdraw"))
            .exists()
        ):
            EditorShouldMakeDecisionReminderManager(
                article=assignment.article,
                editor=assignment.editor,
            ).create()
        else:
            EditorShouldSelectReviewerReminderManager(
                article=assignment.article,
                editor=assignment.editor,
            ).create()


@dataclasses.dataclass
class CreateReviewRound:
    assignment: WjsEditorAssignment
    first: bool = False

    def _get_review_round(self) -> ReviewRound:
        if self.first:
            review_round, __ = ReviewRound.objects.get_or_create(article=self.assignment.article, round_number=1)
        else:
            new_round_number = self.assignment.article.current_review_round() + 1
            review_round = ReviewRound.objects.create(article=self.assignment.article, round_number=new_round_number)
        return review_round

    def run(self) -> ReviewRound:
        with transaction.atomic():
            review_round = self._get_review_round()
            self.assignment.review_rounds.add(review_round)
            return review_round


@dataclasses.dataclass
class BaseAssignToEditor:
    """
    Assigns an editor to an article and creates a review round to replicate the behaviour of janeway's move_to_review.

    Low level service that skips checks and does not trigger a state transition: it's used by AssignToEditor and
    automatic assigment logic functions.

    request attribute **must** have user attribute set to the current user.
    """

    editor: Account
    article: Article
    request: HttpRequest
    first_assignment: bool = False

    def _assign_editor(self) -> WjsEditorAssignment:
        assignment, _ = assign_editor(self.article, self.editor, "section-editor", request=self.request)
        # This converts EditorAssignment created by assign_editor to WjsEditorAssignment, by swapping the underlying
        # class and setting the id of the pointer field to the id of the original model.
        assignment_id = assignment.pk
        assignment.__class__ = WjsEditorAssignment
        assignment.editorassignment_ptr_id = assignment_id
        assignment.save()
        current_review_round_object = self.article.current_review_round_object()
        first_review_round = self.first_assignment or not current_review_round_object
        if first_review_round:
            self._create_review_round(assignment, first_review_round=first_review_round)
        else:
            assignment.review_rounds.add(current_review_round_object)
        return assignment

    def _create_review_round(self, assignment: WjsEditorAssignment, first_review_round: bool) -> ReviewRound:
        self.article.stage = STAGE_ASSIGNED
        self.article.save()
        review_round = CreateReviewRound(assignment=assignment, first=first_review_round).run()
        return review_round

    def run(self) -> WjsEditorAssignment:
        with transaction.atomic():
            assignment = self._assign_editor()
            return assignment


@dataclasses.dataclass
class AssignToEditor:
    """
    Assigns an editor to an article and creates a review round to replicate the behaviour of janeway's move_to_review.

    request attribute **must** have user attribute set to the current user.
    """

    editor: Account
    article: Article
    request: HttpRequest
    workflow: Optional[ArticleWorkflow] = None
    assignment: Optional[WjsEditorAssignment] = None
    first_assignment: bool = False

    def _create_workflow(self):
        self.workflow, __ = ArticleWorkflow.objects.get_or_create(
            article=self.article,
        )

    def _update_state(self):
        """Run FSM transition."""
        if can_proceed(self.workflow.director_selects_editor):
            self.workflow.director_selects_editor()
        else:
            self.workflow.editor_assign_different_editor()
        self.workflow.save()

    def _check_conditions(self) -> bool:
        is_section_editor = self.editor.check_role(self.request.journal, "section-editor")
        state_condition_to_be_selected = can_proceed(self.workflow.director_selects_editor)
        state_condition_assign_different_editor = can_proceed(self.workflow.editor_assign_different_editor)
        exist_other_assignments = (
            WjsEditorAssignment.objects.get_all(self.article).exclude(editor=self.editor).count() > 1
        )
        return (
            is_section_editor
            and (state_condition_to_be_selected or state_condition_assign_different_editor)
            and not exist_other_assignments
        )

    def _get_message_context(self) -> Dict[str, Any]:
        review_in_review_url = self.request.journal.site_url(
            path=reverse(
                "review_in_review",
                kwargs={"article_id": self.article.pk},
            ),
        )
        return {
            "article": self.workflow.article,
            "request": self.request,
            "editor_assigment": self.assignment,
            "editor": self.editor,
            "review_in_review_url": review_in_review_url,
        }

    def _log_operation(self, context: Dict[str, Any]):
        if self.request.user and self.request.user.is_authenticated and self.request.user != self.editor:
            actor = self.request.user
        else:
            actor = None
        editor_assignment_subject = render_template_from_setting(
            setting_group_name="email_subject",
            setting_name="subject_editor_assignment",
            journal=self.workflow.article.journal,
            request=self.request,
            context={
                "article": self.workflow.article,
            },
            template_is_setting=True,
        )
        message_body = render_template_from_setting(
            setting_group_name="email",
            setting_name="editor_assignment",
            journal=self.workflow.article.journal,
            request=self.request,
            context=context,
            template_is_setting=True,
        )
        communication_utils.log_operation(
            article=self.workflow.article,
            message_subject=editor_assignment_subject,
            message_body=message_body,
            actor=actor,
            recipients=[self.editor],
            message_type=Message.MessageTypes.SYSTEM,
            hijacking_actor=wjs.jcom_profile.permissions.get_hijacker(),
            notify_actor=communication_utils.should_notify_actor(),
        )

    def _create_editor_should_select_reviewer_reminders(self):
        """Create reminders for the editor to select a reviewer."""
        EditorShouldSelectReviewerReminderManager(self.assignment.article, self.assignment.editor).create()

    def _delete_director_reminders(self):
        """Delete director's reminder."""
        DirectorShouldAssignEditorReminderManager(
            article=self.assignment.article,
        ).delete()

    def run(self) -> WjsEditorAssignment:
        with transaction.atomic():
            self._create_workflow()
            if not self._check_conditions():
                raise ValueError("Invalid state transition")
            # We save the assignment here because it's used by _get_message_context() to create the context
            # to be passed to _log_operation(), and other places
            self.assignment = BaseAssignToEditor(
                editor=self.editor,
                article=self.article,
                request=self.request,
                first_assignment=self.first_assignment,
            ).run()
            self._update_state()
            context = self._get_message_context()
            self._log_operation(context=context)
            self._create_editor_should_select_reviewer_reminders()
            self._delete_director_reminders()
        return self.assignment


@dataclasses.dataclass
class AssignToReviewer:
    """
    Assigns a reviewer by using review.logic.quick_assign and checking conditions for the assignment.

    Assigning a reviewer does not trigger a state transition.
    """

    workflow: ArticleWorkflow
    reviewer: Account
    editor: Account
    form_data: Dict[str, Any]
    request: HttpRequest
    assignment: Optional[WorkflowReviewAssignment] = None

    @staticmethod
    def check_reviewer_conditions(workflow: ArticleWorkflow, reviewer: Account) -> bool:
        """Reviewer cannot be an author of the article."""
        return reviewer not in workflow.article_authors

    @staticmethod
    def check_editor_conditions(workflow: ArticleWorkflow, editor: Account) -> bool:
        """Editor must be assigned to the article."""
        return WjsEditorAssignment.objects.get_all(article=workflow).filter(editor=editor).exists()

    @staticmethod
    def check_article_conditions(workflow: ArticleWorkflow) -> bool:
        """
        Workflow state must be EDITOR_SELECTED.

        Current state must be tested explicitly because there is no FSM transition to use for checking the correct
        """
        return workflow.state == ArticleWorkflow.ReviewStates.EDITOR_SELECTED

    def check_conditions(self) -> bool:
        """Check if the conditions for the assignment are met."""
        reviewer_conditions = self.check_reviewer_conditions(self.workflow, self.reviewer)
        editor_conditions = self.check_editor_conditions(self.workflow, self.editor)
        article_state = self.check_article_conditions(self.workflow)
        return reviewer_conditions and editor_conditions and article_state

    def _ensure_reviewer(self):
        """Ensure that the reviewer has the reviewer role, assigning it if necessary."""
        has_review_role = AccountRole.objects.filter(
            user=self.reviewer,
            journal=self.workflow.article.journal,
            role__slug="reviewer",
        ).exists()
        if not has_review_role:
            AccountRole.objects.create(
                user=self.reviewer,
                journal=self.workflow.article.journal,
                role=Role.objects.get(slug="reviewer"),
            )

    def _assign_reviewer(self) -> Optional[WorkflowReviewAssignment]:
        """
        Assign the reviewer to the article.

        Use janeway review logic quick_assign function.
        """
        # editor attribute is more specific than global request.user, so we force the user to be the one declared
        # in the service constructor; the request copy is required to avoid polluting the global request object
        request = copy(self.request)
        request.user = self.editor
        assignment = quick_assign(request=request, article=self.workflow.article, reviewer_user=self.reviewer)
        if assignment:
            if self.form_data.get("acceptance_due_date", None):
                assignment.date_due = self.form_data.get("acceptance_due_date")
            # refs https://gitlab.sissamedialab.it/wjs/specs/-/issues/584
            if self.reviewer == self.editor:
                assignment.date_accepted = timezone.now()

            # hackish to convert a model to a subclass
            # 1. change the underlying python class
            # 2. set the id of the pointer field to the id of the original model
            # 3. save -> this creates the record in the linked table (WorkflowReviewAssignment) but keeps the original
            #    record in the ReviewAssignment table intact, so the two are now linked and we can later retrieve
            #    WorkflowReviewAssignment instance or original ReviewAssignment object and the access the linked
            #    object through the workflowreviewassignment field
            default_visibility = WorkflowReviewAssignment._meta.get_field("author_note_visible").default
            assignment_id = assignment.pk
            assignment.__class__ = WorkflowReviewAssignment
            assignment.reviewassignment_ptr_id = assignment_id
            assignment.author_note_visible = self.form_data.get("author_note_visible", default_visibility)
            assignment.save()
            # this is needed because janeway set assignment.due_date to a datetime object, even if the field is a date
            # by refreshing it from db, the value is casted to a date object
            assignment.refresh_from_db()
        return assignment

    def _get_message_context(self) -> Dict[str, Any]:
        """
        Return a dictionary with the context for default form message.

        Provides:
        - major_revision: True if we are requesting the review for a major revision
        - minor_revision: True if we are requesting the review for a minor revision
        - already_reviewed: True if the reviewer has already been assigned to this article
        - article: Article instance
        - journal: Journal instance
        - request: Request object
        - user_message_content: Content of the editor message
        - reviewer: Selected reviewer (it might be an unsaved model when using to render the message preview)
        - skip: False
        - review_assignment: Review assignment instance
        - acceptance_due_date: Due date for the review
        """
        try:
            review_round = self.workflow.article.reviewround_set.get(
                round_number=self.workflow.article.current_review_round() - 1,
            )
            already_reviewed = (
                WorkflowReviewAssignment.objects.filter(
                    article=self.workflow.article,
                    reviewer=self.reviewer,
                )
                .exclude(review_round=self.workflow.article.current_review_round_object())
                .exists()
            )

            revision_request = review_round.editorrevisionrequest_set.exclude(
                type=ArticleWorkflow.Decisions.TECHNICAL_REVISION,
            ).first()
        except ReviewRound.DoesNotExist:
            revision_request = None
            already_reviewed = False
        acceptance_due_date = self.form_data.get("acceptance_due_date", self.assignment.date_due)
        if isinstance(acceptance_due_date, str):
            acceptance_due_date = parse(acceptance_due_date).date()
        # skipping tech_revision because it does not trigger a new review round
        return {
            "major_revision": revision_request and revision_request.type == ArticleWorkflow.Decisions.MAJOR_REVISION,
            "minor_revision": revision_request and revision_request.type == ArticleWorkflow.Decisions.MINOR_REVISION,
            "already_reviewed": already_reviewed,
            "article": self.workflow.article,
            "journal": self.workflow.article.journal,
            "request": self.request,
            "user_message_content": self.form_data["message"],
            "reviewer": self.form_data.get("reviewer", self.assignment.reviewer),
            "skip": False,
            "review_assignment": self.assignment,
            "acceptance_due_date": acceptance_due_date,
        }

    def _log_operation(self, context: Dict[str, Any]):
        if self.reviewer == self.editor:
            message_type = Message.MessageTypes.SYSTEM
            message_subject_setting = "wjs_editor_i_will_review_message_subject"
            message_body_setting = "wjs_editor_i_will_review_message_body"
            message_subject_setting_group_name = message_body_setting_group_name = "wjs_review"
        else:
            message_type = Message.MessageTypes.SYSTEM
            message_subject_setting = "subject_review_assignment"
            message_body_setting = "review_assignment"
            message_subject_setting_group_name = "email_subject"
            message_body_setting_group_name = "email"

        review_assignment_subject = render_template_from_setting(
            setting_group_name=message_subject_setting_group_name,
            setting_name=message_subject_setting,
            journal=self.workflow.article.journal,
            request=self.request,
            context=context,
            template_is_setting=True,
        )
        message_body = render_template_from_setting(
            setting_group_name=message_body_setting_group_name,
            setting_name=message_body_setting,
            journal=self.workflow.article.journal,
            request=self.request,
            context=context,
            template_is_setting=True,
        )
        communication_utils.log_operation(
            article=self.workflow.article,
            message_subject=review_assignment_subject,
            message_body=message_body,
            actor=self.editor,
            recipients=[self.reviewer],
            message_type=message_type,
            hijacking_actor=wjs.jcom_profile.permissions.get_hijacker(),
            notify_actor=communication_utils.should_notify_actor(),
            flag_as_read=self.reviewer == self.editor,
        )

    def _create_reviewevaluate_reminders(self) -> None:
        """Create reminders related to evaluation of this review request."""
        ReviewerShouldEvaluateAssignmentReminderManager(self.assignment).create()

    def _delete_editorselectreviewer_reminders(self):
        """Delete reminders for the editor to select a reviewer."""
        EditorShouldSelectReviewerReminderManager(self.assignment.article, self.assignment.editor).delete()

    def run(self) -> WorkflowReviewAssignment:
        # TODO: verificare in futuro se controllare assegnazione multiupla allo stesso reviewer quando si saranno
        #       decisi i meccanismi digestione dei round e delle versioni
        # TODO: se il reviewer non ha il ruolo bisogna fare l'enrolment
        # - controllare che
        #   - il reviewer possa essere assegnato
        #   - lo stato sia compatibile con "assign reviewer"
        # - assegna il reviewer
        # - invia la mail
        # - salva
        # - si emette un evento signal
        # - si ritorna l'oggetto
        with transaction.atomic():
            conditions = self.check_conditions()
            if not conditions:
                raise ValueError(_("Transition conditions not met"))
            self._ensure_reviewer()
            # We save the assignment here because it's used by _get_message_context() to create the context
            # to be passed to _log_operation()
            self.assignment = self._assign_reviewer()
            if not self.assignment:
                raise ValueError(_("Cannot assign review"))
            context = self._get_message_context()
            self._log_operation(context=context)
            self._create_reviewevaluate_reminders()
            self._delete_editorselectreviewer_reminders()
        return self.assignment


@dataclasses.dataclass
class EvaluateReview:
    """
    Handle the decision of the reviewer to accept / decline the review and checks the conditions for the transition.
    """

    assignment: WorkflowReviewAssignment
    reviewer: Account
    editor: Account
    form_data: Dict[str, Any]
    request: HttpRequest
    token: str

    @staticmethod
    def check_reviewer_conditions(assignment: WorkflowReviewAssignment, reviewer: Account) -> bool:
        """Reviewer cannot be an author of the article."""
        return reviewer == assignment.reviewer

    @staticmethod
    def check_editor_conditions(assignment: WorkflowReviewAssignment, editor: Account) -> bool:
        """Editor must be assigned to the article."""
        return editor == assignment.editor

    def check_postpone_due_date_too_far_in_the_future(self) -> bool:
        """Check if the review is postponed far in the future"""
        date_due = self.form_data.get("date_due", None)
        if date_due:
            return date_due > timezone.now().date() + datetime.timedelta(
                days=settings.REVIEW_REQUEST_DATE_DUE_MAX_THRESHOLD,
            )
        return False

    @staticmethod
    def check_article_conditions(assignment: WorkflowReviewAssignment) -> bool:
        """
        Workflow state must be EDITOR_SELECTED.

        Current state must be tested explicitly because there is no FSM transition to use for checking the correct
        """
        return assignment.article.articleworkflow.state == ArticleWorkflow.ReviewStates.EDITOR_SELECTED

    def check_conditions(self) -> bool:
        """Check if the conditions for the assignment are met."""
        reviewer_conditions = self.check_reviewer_conditions(self.assignment, self.reviewer)
        editor_conditions = self.check_editor_conditions(self.assignment, self.editor)
        date_due_set = bool(self.assignment.date_due)
        gdpr_compliant = (
            # if the reviewer is already gdpr-compliant, the gdpr field widget is not shown in the form, so the form
            # data will be empty / false. Since the gdpr check is necessary only for "invited" (new) users, it seems
            # safer to just ignore what comes from the form if the user is already compliant.
            self.reviewer.jcomprofile.gdpr_checkbox
            or self.form_data.get("accept_gdpr")
            or self.form_data.get("reviewer_decision") != "1"
        )
        article_state = self.check_article_conditions(self.assignment)
        return reviewer_conditions and editor_conditions and date_due_set and gdpr_compliant and article_state

    def _handle_postpone_too_far_in_the_future(self):
        self._log_postpone_too_far_in_the_future()

    def _janeway_logic_handle_accept(self):
        """Accept an assignment.

        Taken from review.views.accept_review_request
        """
        self.assignment.date_accepted = timezone.now()
        self.assignment.save()

    def _handle_accept(self) -> Optional[bool]:
        """Accept the review.

        Return boolean value of the assignment date_accepted field.
        """
        self._janeway_logic_handle_accept()
        self.assignment.refresh_from_db()
        self._log_accept()
        self._delete_reviewevaluate_reminders()
        self._create_reviewreport_reminders()
        if self.assignment.date_accepted:
            return True

    def _janeway_logic_handle_decline(self):
        """Decline an assignment.

        Taken from review.views.decline_review_request
        """
        self.assignment.date_declined = timezone.now()
        self.assignment.date_accepted = None
        self.assignment.is_complete = True
        self.assignment.save()

    def _handle_decline(self) -> Optional[bool]:
        """Decline the review.

        Return boolean value of the assignment date_declined field.
        """
        self._janeway_logic_handle_decline()
        self._log_decline()
        self._delete_reviewevaluate_reminders()
        handle_reviewer_deassignment_reminders(self.assignment)
        if self.assignment.date_declined:
            return False

    def _delete_reviewevaluate_reminders(self):
        """Delete reminders related to the evaluation of this review request."""
        ReviewerShouldEvaluateAssignmentReminderManager(self.assignment).delete()

    def _create_reviewreport_reminders(self):
        """Create reminders related to writing the review report."""
        ReviewerShouldWriteReviewReminderManager(self.assignment).create()

    def _activate_invitation(self, token: str):
        """
        Activate user, only if accept_gdpr is set.
        """
        if self.form_data.get("accept_gdpr"):
            user = JCOMProfile.objects.get(invitation_token=token)
            user.is_active = True
            user.gdpr_checkbox = True
            user.invitation_token = ""
            user.save()
            if self.request.user == user.janeway_account:
                # request user must be refreshed to ensure flags are loaded correctly
                self.request.user.refresh_from_db()

    def _save_date_due(self):
        """
        Set and save date_due on assignment if present in form_data.
        """
        date_due = self.form_data.get("date_due")
        if date_due:
            # This can be a noop if EvaluateReview is called from EvaluateReviewForm because it's a model form
            # which already set the attribute (but the object is not saved because form save method is overridden)
            if self.assignment.date_due != date_due:
                communication_utils.update_date_send_reminders(self.assignment, new_assignment_date_due=date_due)
            self.assignment.date_due = date_due
            self.assignment.save()

    def _get_postpone_too_far_in_the_future_message_context(self) -> Dict[str, Any]:
        return {
            "article": self.assignment.article,
            "request": self.request,
            "review_assignment": self.assignment,
            "reviewer": self.assignment.reviewer,
            "EO": communication_utils.get_eo_user(self.assignment.article),
            "editor": self.editor,
            "date_due": self.form_data["date_due"],
        }

    def _get_accept_message_context(self) -> Dict[str, Any]:
        return {
            "article": self.assignment.article,
            "request": self.request,
            "review_assignment": self.assignment,
            "review_url": reverse("wjs_review_review", kwargs={"assignment_id": self.assignment.id}),
        }

    def _get_decline_message_context(self) -> Dict[str, Any]:
        return {
            "article": self.assignment.article,
            "request": self.request,
            "review_assignment": self.assignment,
        }

    def _log_postpone_too_far_in_the_future(self):
        article = self.assignment.article
        journal = article.journal
        message_subject = get_setting(
            setting_group_name="wjs_review",
            setting_name="due_date_far_future_subject",
            journal=journal,
        ).processed_value
        message_body = render_template_from_setting(
            setting_group_name="wjs_review",
            setting_name="due_date_far_future_body",
            journal=journal,
            request=self.request,
            context=self._get_postpone_too_far_in_the_future_message_context(),
            template_is_setting=True,
        )
        communication_utils.log_operation(
            # No actor, system message
            article=article,
            message_subject=message_subject,
            message_body=message_body,
            recipients=[communication_utils.get_eo_user(article)],
        )

    def _log_accept(self):
        # TODO: exceptions here just disappear
        # try print(self.workflow.article) (no workflow in EvaluateReview instances!!!)
        message_subject = get_setting(
            setting_group_name="email_subject",
            setting_name="subject_review_accept_acknowledgement",
            journal=self.assignment.article.journal,
        ).processed_value
        message_body = render_template_from_setting(
            setting_group_name="email",
            setting_name="review_accept_acknowledgement",
            journal=self.assignment.article.journal,
            request=self.request,
            context=self._get_accept_message_context(),
            template_is_setting=True,
        )
        communication_utils.log_operation(
            article=self.assignment.article,
            message_subject=message_subject,
            message_body=message_body,
            actor=self.assignment.reviewer,
            recipients=[self.assignment.editor],
            hijacking_actor=wjs.jcom_profile.permissions.get_hijacker(),
            notify_actor=communication_utils.should_notify_actor(),
        )

    def _log_decline(self):
        message_subject = get_setting(
            setting_group_name="email_subject",
            setting_name="subject_review_decline_acknowledgement",
            journal=self.assignment.article.journal,
        ).processed_value
        message_body = render_template_from_setting(
            setting_group_name="email",
            setting_name="review_decline_acknowledgement",
            journal=self.assignment.article.journal,
            request=self.request,
            context=self._get_decline_message_context(),
            template_is_setting=True,
        )
        communication_utils.log_operation(
            article=self.assignment.article,
            message_subject=message_subject,
            message_body=message_body,
            actor=self.assignment.reviewer,
            recipients=[self.assignment.editor],
            hijacking_actor=wjs.jcom_profile.permissions.get_hijacker(),
            notify_actor=communication_utils.should_notify_actor(),
        )

    def run(self) -> Optional[bool]:
        with transaction.atomic():
            conditions = self.check_conditions()
            if not conditions:
                raise ValidationError(_("Transition conditions not met"))
            if self.token:
                self._activate_invitation(self.token)
            self._save_date_due()
            if self.check_postpone_due_date_too_far_in_the_future():
                self._handle_postpone_too_far_in_the_future()
            if self.form_data.get("reviewer_decision") == "1":
                return self._handle_accept()
            if self.form_data.get("reviewer_decision") == "0":
                return self._handle_decline()


@dataclasses.dataclass
class InviteReviewer:
    """
    Handle the decision of the reviewer to accept / decline the review and checks the conditions for the transition.
    """

    workflow: ArticleWorkflow
    editor: Account
    form_data: Dict[str, Any]
    request: HttpRequest

    def _generate_token(self) -> str:
        return generate_token(self.form_data["email"], self.request.journal.code)

    @staticmethod
    def check_article_conditions(workflow: ArticleWorkflow) -> bool:
        """
        Workflow state must be EDITOR_SELECTED.

        Current state must be tested explicitly because there is no FSM transition to use for checking the correct
        """
        return workflow.state == ArticleWorkflow.ReviewStates.EDITOR_SELECTED

    def check_conditions(self) -> bool:
        """Check if the conditions for the assignment are met."""
        has_journal = self.request.journal
        article_state = self.check_article_conditions(self.workflow)
        return has_journal and article_state

    def _create_user(self, token: str) -> JCOMProfile:
        user = JCOMProfile.objects.create(
            email=self.form_data["email"],
            first_name=self.form_data["first_name"],
            last_name=self.form_data["last_name"],
            suffix=self.form_data["suffix"],
            is_active=False,
            invitation_token=token,
        )
        return user

    def _get_or_create_user(self, email: str) -> JCOMProfile:
        """
        The match is done via email address, and this method returns the user with the given email address,
        being it already existing or freshly created.
        The caller will be able to distinguish between "existing" or "created" user by checking invitation_token
        in the returned JCOMProfile instance.
        """
        try:
            # Try to get the user with the given email...
            user = JCOMProfile.objects.get(email=email)
        except JCOMProfile.DoesNotExist:
            # If it does not exist, generate a token and a new user with the just created token
            token = self._generate_token()
            user = self._create_user(token)
        return user

    def _notify_user(self, user: JCOMProfile):
        """Notify current user that the invitation has been sent."""
        if user.invitation_token:
            # If there is a token, the user did not exist and it was invited
            messages.add_message(self.request, messages.INFO, _("Invitation sent to %s.") % user.last_name)
        else:
            # If there is no token, the user was already existing and thus assigned to the review automatically
            messages.add_message(self.request, messages.INFO, _("%s assigned to the article review.") % user.last_name)

    def _assign_reviewer(self, user: JCOMProfile) -> WorkflowReviewAssignment:
        """Create a review assignment for the invited user."""
        form_data = copy(self.form_data)
        form_data["reviewer"] = user.janeway_account
        assign_service = AssignToReviewer(
            reviewer=user.janeway_account,
            workflow=self.workflow,
            editor=self.editor,
            form_data=form_data,
            request=self.request,
        )
        return assign_service.run()

    def run(self) -> JCOMProfile:
        with transaction.atomic():
            conditions = self.check_conditions()
            if not conditions:
                raise ValidationError(_("Invitation conditions not met"))
            user = self._get_or_create_user(self.form_data["email"])
            self._assign_reviewer(user)
            # The user (which is a JCOMProfile instance) is also used to check for the invitation token and to choose
            # the right message for the notification.
            self._notify_user(user=user)
            # No need to log anything here, because the real action is AssignToReviewer.
            # TODO: or do we want to log if the reviewer has been invited (new user) or was already here?
            return user


@dataclasses.dataclass
class SubmitReview:
    assignment: WorkflowReviewAssignment
    form: "ReportForm"
    submit_final: bool
    request: HttpRequest

    @staticmethod
    def _upload_files(assignment: WorkflowReviewAssignment, request: HttpRequest) -> WorkflowReviewAssignment:
        """Upload the files for the review."""
        if request.FILES:
            assignment = upload_review_file(request, assignment_id=assignment.pk)
        return assignment

    @staticmethod
    def _save_report_form(assignment: WorkflowReviewAssignment, form: "ReportForm") -> WorkflowReviewAssignment:
        """
        Save the report form.

        Run for draft and final review.
        """
        assignment.save_review_form(form, assignment)
        assignment.refresh_from_db()
        return assignment

    @staticmethod
    def _complete_review(assignment: WorkflowReviewAssignment, submit_final: bool) -> WorkflowReviewAssignment:
        """If the user has submitted a final review, mark the assignment as complete."""
        if submit_final:
            assignment.date_complete = timezone.now()
            assignment.is_complete = True
            if not assignment.date_accepted:
                assignment.date_accepted = timezone.now()
            assignment.save()
        return assignment

    @staticmethod
    def _trigger_complete_event(assignment: WorkflowReviewAssignment, request: HttpRequest, submit_final: bool):
        """Trigger the ON_REVIEW_COMPLETE event to comply with upstream review workflow."""
        if submit_final:
            kwargs = {"review_assignment": assignment, "request": request}
            events_logic.Events.raise_event(
                events_logic.Events.ON_REVIEW_COMPLETE,
                task_object=assignment.article,
                **kwargs,
            )

    def _get_editor_message_context(self) -> Dict[str, Any]:
        return {
            "article": self.assignment.article,
            "request": self.request,
            "skip": False,
            "review_assignment": self.assignment,
        }

    def _get_reviewer_message_context(self) -> Dict[str, Any]:
        return {
            "article": self.assignment.article,
            "request": self.request,
            "skip": False,
            "review_assignment": self.assignment,
        }

    def _log_operation(self):
        """
        Send messages at the end of the review process.

        There are two messages/mails that are sent when a reviewer completes a review:
        - To the reviewer(s) (settings: {subject_,}review_complete_reviewer_acknowledgement)
        - To the editor(s): (settings: {subject_,}review_complete_acknowledgement)
        """
        # Message to the reviewer
        reviewer_message_subject = render_template_from_setting(
            setting_group_name="email_subject",
            setting_name="subject_review_complete_reviewer_acknowledgement",
            journal=self.assignment.article.journal,
            request=self.request,
            context=self._get_reviewer_message_context(),
            template_is_setting=True,
        )
        reviewer_message_body = render_template_from_setting(
            setting_group_name="email",
            setting_name="review_complete_reviewer_acknowledgement",
            journal=self.assignment.article.journal,
            request=self.request,
            context=self._get_reviewer_message_context(),
            template_is_setting=True,
        )
        if self.assignment.reviewer == self.assignment.editor:
            message_type = Message.MessageTypes.SYSTEM
        else:
            message_type = Message.MessageTypes.SYSTEM
        communication_utils.log_operation(
            # no actor as it's a system message
            article=self.assignment.article,
            message_subject=reviewer_message_subject,
            message_body=reviewer_message_body,
            recipients=[self.assignment.reviewer],
            message_type=message_type,
        )
        # Message to the editor
        editor_message_subject = render_template_from_setting(
            setting_group_name="email_subject",
            setting_name="subject_review_complete_acknowledgement",
            journal=self.assignment.article.journal,
            request=self.request,
            context=self._get_reviewer_message_context(),
            template_is_setting=True,
        )
        editor_message_body = render_template_from_setting(
            setting_group_name="email",
            setting_name="review_complete_acknowledgement",
            journal=self.assignment.article.journal,
            request=self.request,
            context=self._get_reviewer_message_context(),
            template_is_setting=True,
        )
        communication_utils.log_operation(
            actor=self.assignment.reviewer,
            article=self.assignment.article,
            message_subject=editor_message_subject,
            message_body=editor_message_body,
            recipients=[self.assignment.editor],
            message_type=message_type,
            hijacking_actor=wjs.jcom_profile.permissions.get_hijacker(),
            notify_actor=communication_utils.should_notify_actor(),
        )

    def _delete_reviewreport_reminders(self):
        """Delete reminders related to the submission of the review report.

        It is possible that the reviewer submits a review even if he never explicitly accepted the assignement.

        In this case,
        - no REVIEWER_SHOULD_WRITE_REVIEW reminders have been created
        - here still exist the REVIEWER_SHOULD_EVALUATE_ASSIGNMENT reminders

        So we need to find and delete the right ones. This is easy, because we can just delete all reminders related to
        this assignment.

        """
        target = self.assignment
        Reminder.objects.filter(
            content_type=ContentType.objects.get_for_model(target),
            object_id=target.id,
        ).delete()

    def _create_editor_should_make_decision_reminders_maybe(self):
        """Create reminders for the editor to make a decision.

        Only when, for the current review round, there is no other pending assignment.

        The editor could also select another reviewer, but since the most important action is to make a decision, we
        should create reminders for that action.

        """
        other_assignments = get_other_review_assignments_for_this_round(self.assignment)
        if not other_assignments.filter(is_complete=False).exists():
            # ≊ article.active_reviews.
            # NB: don't use Janeway's article.active_reviews since it includes "withdrawn" reviews.
            EditorShouldMakeDecisionReminderManager(
                article=self.assignment.article,
                editor=self.assignment.editor,
            ).create()

    def run(self):
        with transaction.atomic():
            assignment = self._upload_files(self.assignment, self.request)
            assignment = self._save_report_form(assignment, self.form)
            assignment = self._complete_review(assignment, self.submit_final)
            self._trigger_complete_event(assignment, self.request, self.submit_final)
            self._log_operation()
            self._delete_reviewreport_reminders()
            self._create_editor_should_make_decision_reminders_maybe()
            return assignment


@dataclasses.dataclass
class AuthorHandleRevision:
    revision: EditorRevisionRequest
    form_data: Dict[str, Any]
    user: Account
    request: HttpRequest

    def _confirm_revision(self):
        self.revision.date_completed = timezone.now()
        self.revision.save()

    @staticmethod
    def _trigger_complete_event(revision: EditorRevisionRequest, request: HttpRequest):
        """Trigger the ON_REVIEW_COMPLETE event to comply with upstream review workflow."""
        kwargs = {
            "revision": revision,
            "request": request,
        }
        events_logic.Events.raise_event(events_logic.Events.ON_REVISIONS_COMPLETE, **kwargs)

    def _get_revision_submission_message_context(self) -> Dict[str, Any]:
        self.appeal_editor = WjsEditorAssignment.objects.get_current(article=self.revision.article).editor
        return {
            "article": self.revision.article,
            "request": self.request,
            "skip": False,
            "revision": self.revision,
            "appeal_editor": self.appeal_editor,
        }

    def _was_under_appeal(self) -> bool:
        """Returns True if the paper was under appeal"""
        return self.revision.type == ArticleWorkflow.Decisions.OPEN_APPEAL

    def _notify_reviewers(self):
        """
        Send notifications to all reviewers of unsubmitted revisions.

        Unsubmitted reviews are available only in case of technical revisions, because for major / minor revisions
        reviewers are withdrawn when requesting the revision.
        """
        reviewer_message_subject = get_setting(
            setting_group_name="wjs_review",
            setting_name="revision_submission_subject",
            journal=self.revision.article.journal,
        ).processed_value
        reviewer_message_body = render_template_from_setting(
            setting_group_name="wjs_review",
            setting_name="revision_submission_message",
            journal=self.revision.article.journal,
            request=self.request,
            context=self._get_revision_submission_message_context(),
            template_is_setting=True,
        )
        message_type = Message.MessageTypes.SYSTEM

        for assignment in self.revision.article.active_revision_requests():
            communication_utils.log_operation(
                actor=self.revision.editor,
                article=self.revision.article,
                message_subject=reviewer_message_subject,
                message_body=reviewer_message_body,
                recipients=[assignment.reviewer],
                message_type=message_type,
                hijacking_actor=wjs.jcom_profile.permissions.get_hijacker(),
                notify_actor=communication_utils.should_notify_actor(),
            )

    def _notify_editor(self):
        """Send notification to the editor."""
        reviewer_message_subject = get_setting(
            setting_group_name="wjs_review",
            setting_name="revision_submission_subject",
            journal=self.revision.article.journal,
        ).processed_value
        reviewer_message_body = render_template_from_setting(
            setting_group_name="wjs_review",
            setting_name="revision_submission_message",
            journal=self.revision.article.journal,
            request=self.request,
            context=self._get_revision_submission_message_context(),
            template_is_setting=True,
        )
        message_type = Message.MessageTypes.SYSTEM
        communication_utils.log_operation(
            actor=self.user,
            article=self.revision.article,
            message_subject=reviewer_message_subject,
            message_body=reviewer_message_body,
            recipients=[self.revision.editor],
            message_type=message_type,
            hijacking_actor=wjs.jcom_profile.permissions.get_hijacker(),
            notify_actor=communication_utils.should_notify_actor(),
        )

    def _notify_editor_with_appeal(self):
        """Send notification to the editor informing that the paper was under appeal."""
        message_subject = get_setting(
            setting_group_name="wjs_review",
            setting_name="author_submits_appeal_subject",
            journal=self.revision.article.journal,
        ).processed_value
        message_body = render_template_from_setting(
            setting_group_name="wjs_review",
            setting_name="author_submits_appeal_body",
            journal=self.revision.article.journal,
            request=self.request,
            context=self._get_revision_submission_message_context(),
            template_is_setting=True,
        )
        communication_utils.log_operation(
            article=self.revision.article,
            message_subject=message_subject,
            message_body=message_body,
            recipients=[self.appeal_editor],
            hijacking_actor=wjs.jcom_profile.permissions.get_hijacker(),
            notify_actor=communication_utils.should_notify_actor(),
        )

    def _log_operation(self):
        """Send notifications to editor and reviewers."""
        if self._was_under_appeal():
            self._notify_editor_with_appeal()
        else:
            self._notify_editor()
        self._notify_reviewers()

    def _save_author_note(self):
        self.revision.author_note = self.form_data.get("author_note", "")
        self.revision.save()

    def run(self):
        with transaction.atomic():
            self._confirm_revision()
            self._save_author_note()
            self._trigger_complete_event(self.revision, self.request)
            self._log_operation()
            return self.revision


@dataclasses.dataclass
class WithdrawReviewRequests:
    """
    Mark review requests as withdrawn and log a personalized message.
    """

    article: Article
    request: HttpRequest
    subject_name: str
    body_name: str
    context: Dict[str, Any]
    user: Account = None

    def run(self):
        for assignment in self.article.reviewassignment_set.filter(is_complete=False):
            assignment.withdraw()

            self._log_review_withdraw(reviewer=assignment.reviewer)

    def _log_review_withdraw(self, reviewer: Account):
        self.context["recipient"] = reviewer
        review_withdraw_subject = render_template_from_setting(
            setting_group_name="wjs_review",
            setting_name=self.subject_name,
            journal=self.article.journal,
            request=self.request,
            context=self.context,
            template_is_setting=True,
        )
        review_withdraw_message = render_template_from_setting(
            setting_group_name="wjs_review",
            setting_name=self.body_name,
            journal=self.article.journal,
            request=self.request,
            context=self.context,
            template_is_setting=True,
        )
        communication_utils.log_operation(
            actor=self.user,
            article=self.article,
            message_subject=review_withdraw_subject,
            recipients=[reviewer],
            message_body=review_withdraw_message,
            message_type=Message.MessageTypes.VERBOSE,
            hijacking_actor=wjs.jcom_profile.permissions.get_hijacker(),
            notify_actor=communication_utils.should_notify_actor(),
        )


@dataclasses.dataclass
class HandleDecision:
    workflow: ArticleWorkflow
    form_data: Dict[str, Any]
    user: Account
    request: HttpRequest
    admin_form: bool = False
    """
    admin_form is a flag to indicate that the form is being used in admin mode, where the user is an admin and can
    bypass some of the checks that are normally done for regular users and use different transitions
    """

    _decision_handlers = {
        ArticleWorkflow.Decisions.ACCEPT: "_accept_article",
        ArticleWorkflow.Decisions.REJECT: "_decline_article",
        ArticleWorkflow.Decisions.NOT_SUITABLE: "_not_suitable_article",
        ArticleWorkflow.Decisions.REQUIRES_RESUBMISSION: "_requires_resubmission",
        ArticleWorkflow.Decisions.MINOR_REVISION: "_revision_article",
        ArticleWorkflow.Decisions.MAJOR_REVISION: "_revision_article",
        ArticleWorkflow.Decisions.OPEN_APPEAL: "_revision_article",
        ArticleWorkflow.Decisions.TECHNICAL_REVISION: "_technical_revision_article",
    }

    @staticmethod
    def check_editor_conditions(workflow: ArticleWorkflow, editor: Account, admin_mode: bool) -> bool:
        """Editor must be assigned to the article."""
        if admin_mode:
            return has_eo_role(editor)
        else:
            editor_has_permissions = permissions.is_article_editor(workflow, editor)
            return editor_has_permissions

    @staticmethod
    def check_article_conditions(workflow: ArticleWorkflow, admin_mode: bool) -> bool:
        """
        Workflow state must be in a state that allows the decision to be made.

        Current state must be tested explicitly because there is no FSM transition to use for checking the correct
        initial state.

        Checked states are different between admin and non-admin mode.
        """
        if admin_mode:
            return workflow.state in (
                ArticleWorkflow.ReviewStates.PAPER_MIGHT_HAVE_ISSUES,
                ArticleWorkflow.ReviewStates.REJECTED,
            )
        else:
            return workflow.state == ArticleWorkflow.ReviewStates.EDITOR_SELECTED

    def check_conditions(self) -> bool:
        """Check if the conditions for the decision are met."""
        editor_has_permissions = self.check_editor_conditions(self.workflow, self.user, self.admin_form)
        article_state = self.check_article_conditions(self.workflow, self.admin_form)
        handler_exists = self.form_data["decision"] in self._decision_handlers
        return editor_has_permissions and article_state and handler_exists

    def _trigger_article_event(self, event: str, context: Dict[str, Any]):
        """Trigger the given event."""
        return events_logic.Events.raise_event(event, task_object=self.workflow.article, **context)

    def _get_message_context(
        self,
        revision: Optional[EditorRevisionRequest] = None,
    ) -> Dict[str, Any]:
        context = {
            "article": self.workflow.article,
            "request": self.request,
            "revision": revision,
            "decision": self.form_data["decision"],
            "user_message_content": self.form_data["decision_editor_report"],
            "withdraw_notice": self.form_data.get("withdraw_notice", ""),
            "skip": False,
        }
        if revision:
            context.update(
                {
                    "major_revision": revision.type == ArticleWorkflow.Decisions.MAJOR_REVISION,
                    "minor_revision": revision.type == ArticleWorkflow.Decisions.MINOR_REVISION,
                    "tech_revision": revision.type == ArticleWorkflow.Decisions.TECHNICAL_REVISION,
                },
            )
        else:
            context.update(
                {
                    "major_revision": False,
                    "minor_revision": False,
                    "tech_revision": False,
                },
            )
        return context

    def _log_accept(self, context: Dict[str, Any]):
        accept_message_subject = render_template_from_setting(
            setting_group_name="email_subject",
            setting_name="subject_review_decision_accept",
            journal=self.workflow.article.journal,
            request=self.request,
            context=context,
            template_is_setting=True,
        )
        accept_message_body = render_template_from_setting(
            setting_group_name="email",
            setting_name="review_decision_accept",
            journal=self.workflow.article.journal,
            request=self.request,
            context=context,
            template_is_setting=True,
        )
        communication_utils.log_operation(
            article=self.workflow.article,
            message_subject=accept_message_subject,
            message_body=accept_message_body,
            actor=self.user,
            recipients=[self.workflow.article.correspondence_author],
            message_type=Message.MessageTypes.SYSTEM,
            hijacking_actor=wjs.jcom_profile.permissions.get_hijacker(),
            notify_actor=communication_utils.should_notify_actor(),
        )

    def _log_decline(self, context):
        decline_message_subject = render_template_from_setting(
            setting_group_name="email_subject",
            setting_name="subject_review_decision_decline",
            journal=self.workflow.article.journal,
            request=self.request,
            context=context,
            template_is_setting=True,
        )
        decline_message_body = render_template_from_setting(
            setting_group_name="email",
            setting_name="review_decision_decline",
            journal=self.workflow.article.journal,
            request=self.request,
            context=context,
            template_is_setting=True,
        )
        communication_utils.log_operation(
            article=self.workflow.article,
            message_subject=decline_message_subject,
            message_body=decline_message_body,
            actor=self.user,
            recipients=[self.workflow.article.correspondence_author],
            message_type=Message.MessageTypes.SYSTEM,
            hijacking_actor=wjs.jcom_profile.permissions.get_hijacker(),
            notify_actor=communication_utils.should_notify_actor(),
        )

    def _log_not_suitable(self, context):
        not_suitable_message_subject = render_template_from_setting(
            setting_group_name="wjs_review",
            setting_name="review_decision_not_suitable_subject",
            journal=self.workflow.article.journal,
            request=self.request,
            context=context,
            template_is_setting=True,
        )
        not_suitable_message_body = render_template_from_setting(
            setting_group_name="wjs_review",
            setting_name="review_decision_not_suitable_body",
            journal=self.workflow.article.journal,
            request=self.request,
            context=context,
            template_is_setting=True,
        )
        communication_utils.log_operation(
            article=self.workflow.article,
            message_subject=not_suitable_message_subject,
            message_body=not_suitable_message_body,
            actor=self.user,
            recipients=[self.workflow.article.correspondence_author],
            message_type=Message.MessageTypes.SYSTEM,
            hijacking_actor=wjs.jcom_profile.permissions.get_hijacker(),
            notify_actor=communication_utils.should_notify_actor(),
        )

    def _log_requires_resubmission(self, context):
        requires_resubmission_message_subject = render_template_from_setting(
            setting_group_name="wjs_review",
            setting_name="review_decision_requires_resubmission_subject",
            journal=self.workflow.article.journal,
            request=self.request,
            context=context,
            template_is_setting=True,
        )
        requires_resubmission_message_body = render_template_from_setting(
            setting_group_name="wjs_review",
            setting_name="review_decision_requires_resubmission_message",
            journal=self.workflow.article.journal,
            request=self.request,
            context=context,
            template_is_setting=True,
        )
        communication_utils.log_operation(
            article=self.workflow.article,
            message_subject=requires_resubmission_message_subject,
            message_body=requires_resubmission_message_body,
            actor=self.user,
            recipients=[self.workflow.article.correspondence_author],
            message_type=Message.MessageTypes.SYSTEM,
            hijacking_actor=wjs.jcom_profile.permissions.get_hijacker(),
            notify_actor=communication_utils.should_notify_actor(),
        )

    def _log_revision_request(self, context, revision_type=None):
        revision_request_message_subject = render_template_from_setting(
            setting_group_name="wjs_review",
            setting_name="review_decision_revision_request_subject",
            journal=self.workflow.article.journal,
            request=self.request,
            context=context,
            template_is_setting=True,
        )
        revision_request_message_body = render_template_from_setting(
            setting_group_name="wjs_review",
            setting_name="review_decision_revision_request_body",
            journal=self.workflow.article.journal,
            request=self.request,
            context=context,
            template_is_setting=True,
        )
        communication_utils.log_operation(
            actor=self.user,
            article=self.workflow.article,
            message_subject=revision_request_message_subject,
            recipients=[self.workflow.article.correspondence_author],
            message_body=revision_request_message_body,
            message_type=Message.MessageTypes.SYSTEM,
            hijacking_actor=wjs.jcom_profile.permissions.get_hijacker(),
            notify_actor=communication_utils.should_notify_actor(),
        )

    def _log_technical_revision_request(self, context: Dict[str, str]):
        technical_revision_subject = render_template_from_setting(
            setting_group_name="wjs_review",
            setting_name="technical_revision_subject",
            journal=self.workflow.article.journal,
            request=self.request,
            context={"article": self.workflow.article},
            template_is_setting=True,
        )
        technical_revision_body = render_template_from_setting(
            setting_group_name="wjs_review",
            setting_name="technical_revision_body",
            journal=self.workflow.article.journal,
            request=self.request,
            context=context,
            template_is_setting=True,
        )
        communication_utils.log_operation(
            actor=self.user,
            article=self.workflow.article,
            message_subject=technical_revision_subject,
            recipients=[self.workflow.article.correspondence_author],
            message_body=technical_revision_body,
            message_type=Message.MessageTypes.SYSTEM,
            hijacking_actor=wjs.jcom_profile.permissions.get_hijacker(),
            notify_actor=communication_utils.should_notify_actor(),
        )

<<<<<<< HEAD
    def _log_review_withdraw(self, context: Dict[str, str], reviewer: Account):
        review_withdraw_subject = render_template_from_setting(
            setting_group_name="wjs_review",
            setting_name="review_withdraw_subject",
            journal=self.workflow.article.journal,
            request=self.request,
            context=context,
            template_is_setting=True,
        )
        review_withdraw_message = render_template_from_setting(
            setting_group_name="wjs_review",
            setting_name="review_withdraw_body",
            journal=self.workflow.article.journal,
            request=self.request,
            context=context,
            template_is_setting=True,
        )
        communication_utils.log_operation(
            actor=self.user,
            article=self.workflow.article,
            message_subject=review_withdraw_subject,
            recipients=[reviewer],
            message_body=review_withdraw_message,
            message_type=Message.MessageTypes.SYSTEM,
            hijacking_actor=wjs.jcom_profile.permissions.get_hijacker(),
            notify_actor=communication_utils.should_notify_actor(),
        )

=======
>>>>>>> 664d5cbb
    def _accept_article(self) -> Article:
        """
        Accept article.

        - Call janeway accept_article
        - Advance workflow state
        - Trigger ON_ARTICLE_ACCEPTED event
        """
        self.workflow.article.accept_article()
        # FIXME: Remove after syncing with upstream to include commit fd0464d
        self.workflow.article.snapshot_authors(self.workflow.article, force_update=False)

        self.workflow.editor_writes_editor_report()
        self.workflow.editor_accepts_paper()
        self.workflow.save()

        context = self._get_message_context()
        self._trigger_article_event(events_logic.Events.ON_ARTICLE_ACCEPTED, context)
        self._withdraw_unfinished_review_requests(email_context=context)
        self._log_accept(context)
        return self.workflow.article

    def _decline_article(self) -> Article:
        """
        Decline article.

        The editor rejects the article, this action has nothing to do with the
        editor that does not want to work on this article anymore (editor declines
        the assignment).

        - Call janeway decline_article
        - Advance workflow state
        - Trigger ON_ARTICLE_DECLINED event
        """
        self.workflow.article.decline_article()

        self.workflow.editor_writes_editor_report()
        self.workflow.editor_rejects_paper()
        self.workflow.save()

        context = self._get_message_context()
        self._trigger_article_event(events_logic.Events.ON_ARTICLE_DECLINED, context)
        self._withdraw_unfinished_review_requests(email_context=context)
        self._log_decline(context)
        return self.workflow.article

    def _not_suitable_article(self) -> Article:
        """
        Mark article as not suitable.

        - Call janeway decline_article
        - Advance workflow state
        - Trigger ON_ARTICLE_DECLINED event
        """
        self.workflow.article.decline_article()

        if self.admin_form:
            self.workflow.admin_deems_paper_not_suitable()
        else:
            self.workflow.editor_writes_editor_report()
            self.workflow.editor_deems_paper_not_suitable()
        self.workflow.save()

        context = self._get_message_context()
        self._trigger_article_event(events_logic.Events.ON_ARTICLE_DECLINED, context)
        self._withdraw_unfinished_review_requests(email_context=context)
        self._log_not_suitable(context)
        return self.workflow.article

    def _requires_resubmission(self) -> Article:
        """
        Mark article as requires resubmission.

        - Change workflow state
        - Trigger ON_ARTICLE_DECLINED event
        """
        self.workflow.admin_or_system_requires_revision()
        self.workflow.save()

        context = self._get_message_context()
        self._withdraw_unfinished_review_requests(email_context=context)
        self._log_requires_resubmission(context)
        return self.workflow.article

    def _technical_revision_article(self):
        """
        Ask for article technical revision.

        - Create EditorRevisionRequest
        - Store historical article metadata / files
        - Send notification to author
        """
        self.workflow.editor_writes_editor_report()
        self.workflow.editor_requires_a_revision()
        self.workflow.save()
        revision = EditorRevisionRequest.objects.create(
            article=self.workflow.article,
            editor=self.user,
            type=ArticleWorkflow.Decisions.TECHNICAL_REVISION,
            date_requested=timezone.now(),
            date_due=self.form_data["date_due"],
            editor_note=self.form_data["decision_editor_report"],
            review_round=self.workflow.article.current_review_round_object(),
        )
        self._assign_files(revision)
        context = self._get_message_context(revision)
        self._log_technical_revision_request(context)
        AuthorShouldSubmitTechnicalRevisionReminderManager(
            revision_request=revision,
        ).create()
        return revision

    def _revision_article(self):
        """
        Ask for article revision.

        - Update workflow and article states
        - Creare EditorRevisionRequest
        """
        if self.form_data["decision"] in [
            ArticleWorkflow.Decisions.MINOR_REVISION,
            ArticleWorkflow.Decisions.MAJOR_REVISION,
        ]:
            self.workflow.editor_writes_editor_report()
            self.workflow.editor_requires_a_revision()
        elif self.form_data["decision"] == ArticleWorkflow.Decisions.OPEN_APPEAL:
            self.workflow.admin_opens_an_appeal()
        self.workflow.save()
        self.workflow.article.stage = STAGE_UNDER_REVISION
        self.workflow.article.save()
        revision = EditorRevisionRequest.objects.create(
            article=self.workflow.article,
            editor=self.user,
            type=self.form_data["decision"],
            date_requested=timezone.now(),
            date_due=self.form_data["date_due"],
            editor_note=self.form_data["decision_editor_report"],
            review_round=self.workflow.article.current_review_round_object(),
        )
        self._assign_files(revision)
        context = self._get_message_context(revision)
        self._withdraw_unfinished_review_requests(email_context=context)
        self._trigger_article_event(events_logic.Events.ON_REVISIONS_REQUESTED_NOTIFY, context)
        if self.form_data["decision"] in [
            ArticleWorkflow.Decisions.MINOR_REVISION,
            ArticleWorkflow.Decisions.MAJOR_REVISION,
        ]:
            # For the decision OPEN_APPEAL, the logging of the operation has already been taken care of by the
            # OpenAppeal logic.
            self._log_revision_request(context=context, revision_type=revision.type)
        revision.refresh_from_db()
        if self.form_data["decision"] == ArticleWorkflow.Decisions.MINOR_REVISION:
            AuthorShouldSubmitMinorRevisionReminderManager(
                revision_request=revision,
            ).create()
        elif self.form_data["decision"] == ArticleWorkflow.Decisions.MAJOR_REVISION:
            AuthorShouldSubmitMajorRevisionReminderManager(
                revision_request=revision,
            ).create()
        return revision

    def _assign_files(self, revision: EditorRevisionRequest):
        """Assign files to the revision request to keep track of the changes."""
        revision.manuscript_files.set(self.workflow.article.manuscript_files.all())
        revision.data_figure_files.set(self.workflow.article.data_figure_files.all())
        revision.supplementary_files.set(self.workflow.article.supplementary_files.all())
        revision.source_files.set(self.workflow.article.source_files.all())

        # We store the old Keywords' "word" instead of their ids. Doing so allows us to maintain a memory of the
        # original kwds even if they have been modified or deleted.
        revision.article_history = {
            "title": self.workflow.article.title,
            "abstract": self.workflow.article.abstract,
            "keywords": list(self.workflow.article.keywords.values_list("word", flat=True)),
        }
        revision.save()

    def _withdraw_unfinished_review_requests(self, email_context: Dict[str, str]):
        """
        Mark unfinished review requests as withdrawn.
        """
        service = WithdrawReviewRequests(
            article=self.workflow.article,
            request=self.request,
            subject_name="review_withdraw_subject",
            body_name="review_withdraw_body",
            context=email_context,
            user=self.user,
        )
        service.run()

    def _store_decision(self) -> EditorDecision:
        """Store decision information."""
        decision = EditorDecision.objects.create(
            workflow=self.workflow,
            review_round=self.workflow.article.current_review_round_object(),
            decision=self.form_data["decision"],
            decision_editor_report=self.form_data["decision_editor_report"],
            decision_internal_note=self.form_data["decision_internal_note"],
        )
        return decision

    def _delete_editor_reminders(self):
        """Delete all reminders for the editor.

        When the editor makes a decision, he is done.
        """
        # When in admin mode, there probably is no WjsEditorAssignment.
        editor_assignment: WjsEditorAssignment = (
            WjsEditorAssignment.objects.get_all(article=self.workflow)
            .filter(
                editor=self.user,
            )
            .first()
        )
        if editor_assignment:
            Reminder.objects.filter(
                content_type=ContentType.objects.get_for_model(editor_assignment),
                object_id=editor_assignment.id,
            ).delete()

    def run(self) -> EditorDecision:
        with transaction.atomic():
            conditions = self.check_conditions()
            if not conditions:
                raise ValidationError(_("Decision conditions not met"))
            decision = self._store_decision()
            handler = self._decision_handlers.get(self.form_data["decision"], None)
            if handler:
                getattr(self, handler)()
                self._delete_editor_reminders()
            return decision


@dataclasses.dataclass
class PostponeRevisionRequestDueDate:
    """
    Business logic to postpone the value of EditorRevisionRequest.date_due.
    """

    revision_request: EditorRevisionRequest
    form_data: Dict[str, Any]
    request: HttpRequest

    def _check_postponed_date_due_too_far_future(self) -> bool:
        max_threshold = settings.REVISION_REQUEST_DATE_DUE_MAX_THRESHOLD
        max_date = timezone.localtime(timezone.now()).date() + datetime.timedelta(days=max_threshold)
        return self.form_data["date_due"] >= max_date

    def _get_message_context(self) -> Dict[str, Any]:
        assignment = self.revision_request.review_round.reviewassignment_set.last()
        return {
            "article": self.revision_request.article,
            "request": self.request,
            "reviewer": assignment.reviewer,
            "EO": communication_utils.get_eo_user(self.revision_request.article),
            "editor": self.revision_request.editor,
            "date_due": self.form_data["date_due"],
        }

    def _log_eo_date_due_too_far_future(self):
        message_subject = get_setting(
            setting_group_name="wjs_review",
            setting_name="revision_request_date_due_far_future_subject",
            journal=self.revision_request.article.journal,
        ).processed_value
        message_body = render_template_from_setting(
            setting_group_name="wjs_review",
            setting_name="revision_request_date_due_far_future_body",
            journal=self.revision_request.article.journal,
            request=self.request,
            context=self._get_message_context(),
            template_is_setting=True,
        )
        communication_utils.log_operation(
            article=self.revision_request.article,
            message_subject=message_subject,
            message_body=message_body,
            recipients=[communication_utils.get_eo_user(self.revision_request.article)],
        )

    def _log_author_if_date_due_is_postponed(self):
        message_subject = get_setting(
            setting_group_name="wjs_review",
            setting_name="revision_request_date_due_postponed_subject",
            journal=self.revision_request.article.journal,
        ).processed_value
        message_body = render_template_from_setting(
            setting_group_name="wjs_review",
            setting_name="revision_request_date_due_postponed_body",
            journal=self.revision_request.article.journal,
            request=self.request,
            context=self._get_message_context(),
            template_is_setting=True,
        )
        communication_utils.log_operation(
            actor=self.revision_request.editor,
            article=self.revision_request.article,
            message_subject=message_subject,
            message_body=message_body,
            recipients=[self.revision_request.article.correspondence_author],
            hijacking_actor=wjs.jcom_profile.permissions.get_hijacker(),
            notify_actor=communication_utils.should_notify_actor(),
        )

    def _save_date_due(self):
        self.revision_request.date_due = self.form_data["date_due"]
        self.revision_request.save()

    # TODO: Really check the conditions
    def check_conditions(self):
        """Check if the conditions for the assignment are met."""
        return True

    def run(self):
        with transaction.atomic():
            conditions = self.check_conditions()
            if not conditions:
                raise ValidationError(_("Decision conditions not met"))
            self._save_date_due()
            if self._check_postponed_date_due_too_far_future():
                self._log_eo_date_due_too_far_future()
            self._log_author_if_date_due_is_postponed()


@dataclasses.dataclass
class HandleMessage:
    message: Message
    form_data: Dict[str, Any]

    def __post_init__(self):
        if ContentType.objects.get_for_model(self.message.target) == Journal:
            raise NotImplementedError("🦆")

    # TODO: refactor the following 3 methods by extending AccountManager as a manager for JCOMProfile
    @staticmethod
    def _allowed_recipients_for_actor_pks(actor: Account, article: Article) -> List[int]:
        """Return the list of ids of allowed recipients for the given actor/article combination."""
        # TODO: if a director is also an author, the system can get confused! Or, more generally, all "roles" should be
        # defined with respect to the article.

        # EO system user is always available
        # (I need to do this funny `filter(id=...)` because I need a QuerySet)
        allowed_recipients = Account.objects.filter(id=communication_utils.get_eo_user(article).id)
        others = []

        # The actor himself is always available also
        others.append(
            Account.objects.filter(id=actor.id),
        )

        articleworkflow = article.articleworkflow

        # Editor can write to:
        if permissions.is_article_editor(instance=articleworkflow, user=actor):
            # the journal's director(s)
            others.append(
                Account.objects.filter(
                    accountrole__journal=article.journal,
                    accountrole__role__slug="director",
                ),
            )
            # the Corresponding author
            others.append(
                Account.objects.filter(id=article.correspondence_author.id),
            )
            # all the article's reviewers
            others.append(
                Account.objects.filter(
                    id__in=article.reviewassignment_set.all().values_list("reviewer", flat=True),
                ),
            )
        # Reviewers can write to:
        elif permissions.is_article_reviewer(instance=articleworkflow, user=actor):
            # the journal's director(s)
            others.append(
                Account.objects.filter(
                    accountrole__journal=article.journal,
                    accountrole__role__slug="director",
                ),
            )
            # "His" editor(s): only the editor that created the ReviewAssigment for this reviewer
            # I.e. not _all_ paper's editor. Other alternatives:
            # - all editors, e.g.: article.articleworkflow.get_editor_assignments()
            # - only the current/last editor
            others.append(
                Account.objects.filter(
                    id__in=article.reviewassignment_set.filter(reviewer=actor.id).values_list("editor", flat=True),
                ),
            )
        # Author(s) can write to:
        elif permissions.is_article_author(instance=articleworkflow, user=actor):
            # (Only) the current/last editor
            # Other alternatives:
            # - all editors, e.g. article.articleworkflow.get_editor_assignments()
            #
            # NB: editor assignments do not have a direct reference to a review_round (this is a wjs concept). But we
            # can use review assignments, that have a direct reference to both editor and review_round.
            others.append(
                Account.objects.filter(
                    id__in=article.reviewassignment_set.filter(
                        review_round__round_number=article.current_review_round(),
                    ).values_list("editor", flat=True),
                ),
            )
            # the journal's director(s) (if permitted by the journal configuration)
            if get_setting(
                "wjs_review",
                "author_can_contact_director",
                article.journal,
            ).processed_value:
                others.append(
                    Account.objects.filter(
                        accountrole__journal=article.journal,
                        accountrole__role__slug="director",
                    ),
                )

        # Note that MessageForm' clean method will try to do a `get()` on this queryset, and raise
        # django.db.utils.NotSupportedError:
        #   Calling QuerySet.get(...) with filters after union() is not supported.
        # so we have to "refresh" it later on
        # and cannot "filter" it directly.
        qs = allowed_recipients.union(*others)
        return qs.values_list("id", flat=True)

    @staticmethod
    def allowed_recipients_for_actor(actor: Account, article: Article) -> QuerySet:
        """Return the list of allowed recipients for the actor of the message.

        This method is used to build the queryset for the recipient ModelChoiceField in the MessageForm, and possibly
        other places.

        """
        pks = HandleMessage._allowed_recipients_for_actor_pks(actor, article)
        return Account.objects.filter(id__in=pks)

    @staticmethod
    def can_write_to(actor: Account, article: Article, recipient: Account) -> bool:
        """Check if the sender (:py:param: actor) can write to :py:param: recipient wrt this :py:param: article."""
        pks = HandleMessage._allowed_recipients_for_actor_pks(actor, article)
        return recipient.id in pks

    def run(self):
        """Save (and send) a message."""
        recipient = get_object_or_404(Account, id=self.form_data["recipient"])
        if not Message.can_write_to(self.message.actor, self.message.target, recipient):
            raise ValidationError("Cannot write to this recipient. Please contact EO.")

        with transaction.atomic():
            self.message.message_type = Message.MessageTypes.SYSTEM
            self.message.save()
            self.message.recipients.add(recipient)
            if self.form_data["attachment"]:
                attachment: core_models.File = core_files.save_file_to_article(
                    file_to_handle=self.form_data["attachment"],
                    article=self.message.target,  # TODO: review when implementing messages for Journal
                    owner=self.message.actor,
                    label=None,  # TODO: TBD: no label (default)
                    description=None,  # TODO: TBD: no description (default)
                )
                self.message.attachments.add(attachment)
            self.message.emit_notification()


@dataclasses.dataclass
class AdminActions:
    """
    Service to handle "special" actions on the article workflow.

    This service is meant to handle the transitions which are not part of the normal workflow.
    """

    user: Account
    workflow: ArticleWorkflow
    decision: str
    request: HttpRequest

    _decision_handlers = {
        "dispatch": "_queue_for_assignment",
    }

    def _check_article_state_condition(self, workflow: ArticleWorkflow) -> bool:
        """Check if the article is in PAPER_MIGHT_HAVE_ISSUES state."""
        return workflow.state == ArticleWorkflow.ReviewStates.PAPER_MIGHT_HAVE_ISSUES

    def _check_user_condition(self, user: Account) -> bool:
        """Check if the user is an EO."""
        return has_eo_role(user)

    def check_conditions(self) -> bool:
        """Check if the conditions for the decision are met."""
        article_state = self._check_article_state_condition(self.workflow)
        user = self._check_user_condition(self.user)
        return article_state and user

    def _get_message_context(
        self,
        workflow: Article,
    ) -> Dict[str, Any]:
        context = {
            "article": workflow.article,
            "request": self.request,
        }
        return context

    def _log_reassign(self, context: Dict[str, str]):
        requeue_article_subject = render_template_from_setting(
            setting_group_name="wjs_review",
            setting_name="requeue_article_subject",
            journal=self.workflow.article.journal,
            request=self.request,
            context=context,
            template_is_setting=True,
        )
        requeue_article_message = render_template_from_setting(
            setting_group_name="wjs_review",
            setting_name="requeue_article_message",
            journal=self.workflow.article.journal,
            request=self.request,
            context=context,
            template_is_setting=True,
        )
        communication_utils.log_operation(
            actor=self.user,
            article=self.workflow.article,
            message_subject=requeue_article_subject,
            message_body=requeue_article_message,
            message_type=Message.MessageTypes.SYSTEM,
            hijacking_actor=wjs.jcom_profile.permissions.get_hijacker(),
            notify_actor=communication_utils.should_notify_actor(),
        )

    def _queue_for_assignment(self) -> ArticleWorkflow:
        """
        Queue the article for assignment.

        Set the state to EDITOR_SELECTED and dispatch the assignment.
        """
        self.workflow.admin_deems_issues_not_important()
        self.workflow.save()
        dispatch_assignment(article=self.workflow.article, request=self.request)
        self.workflow.refresh_from_db()
        self._log_reassign(self._get_message_context(workflow=self.workflow))
        return self.workflow

    def run(self) -> Article:
        with transaction.atomic():
            conditions = self.check_conditions()
            if not conditions:
                raise ValidationError(_("Decision conditions not met"))
            handler = self._decision_handlers.get(self.decision, None)
            if handler:
                workflow = getattr(self, handler)()
            return workflow


@dataclasses.dataclass
class PostponeReviewerDueDate:
    """
    Handle the decision of the editor to postpone the due date of the reviewer acceptance / report.
    """

    assignment: WorkflowReviewAssignment
    editor: Account
    form_data: Dict[str, Any]
    request: HttpRequest

    def _report_postponed_far_future_date(self) -> bool:
        """Check if the editor postponed due date far in the future."""
        if self.form_data["date_due"] > timezone.localtime(timezone.now()).date() + datetime.timedelta(
            days=settings.REVIEW_REQUEST_DATE_DUE_MAX_THRESHOLD,
        ):
            return True

    def _get_message_context(self) -> Dict[str, Any]:
        return {
            "article": self.assignment.article,
            "request": self.request,
            "review_assigment": self.assignment,
            "reviewer": self.assignment.reviewer,
            "EO": communication_utils.get_eo_user(self.assignment.article),
            "editor": self.editor,
            "date_due": self.form_data["date_due"],
        }

    def _log_reviewer_if_date_is_postponed(self) -> None:
        """Log a warning for the reviewer if the due date is postponed."""
        message_subject = get_setting(
            setting_group_name="wjs_review",
            setting_name="due_date_postpone_subject",
            journal=self.assignment.article.journal,
        ).processed_value
        message_body = render_template_from_setting(
            setting_group_name="wjs_review",
            setting_name="due_date_postpone_body",
            journal=self.assignment.article.journal,
            request=self.request,
            context=self._get_message_context(),
            template_is_setting=True,
        )
        communication_utils.log_operation(
            article=self.assignment.article,
            message_subject=message_subject,
            message_body=message_body,
            actor=self.assignment.editor,
            recipients=[self.assignment.reviewer],
            hijacking_actor=wjs.jcom_profile.permissions.get_hijacker(),
            notify_actor=communication_utils.should_notify_actor(),
        )

    def _log_eo_far_future_date(self) -> None:
        """Log a warning for the EO if the editor postponed due date far in the future."""
        message_subject = get_setting(
            setting_group_name="wjs_review",
            setting_name="due_date_far_future_subject",
            journal=self.assignment.article.journal,
        ).processed_value
        message_body = render_template_from_setting(
            setting_group_name="wjs_review",
            setting_name="due_date_far_future_body",
            journal=self.assignment.article.journal,
            request=self.request,
            context=self._get_message_context(),
            template_is_setting=True,
        )
        communication_utils.log_operation(
            # no actor as it's a system message
            article=self.assignment.article,
            message_subject=message_subject,
            message_body=message_body,
            recipients=[communication_utils.get_eo_user(self.assignment.article)],
        )

    def _save_reviewer_date_due(self):
        """
        Set and save the postponed date_due.
        """
        self.assignment.date_due = self.form_data.get("date_due")
        self.assignment.save()

    @staticmethod
    def check_editor_conditions(assignment: WorkflowReviewAssignment, editor: Account) -> bool:
        """Editor must be assigned to the article."""
        return editor == assignment.editor

    def check_date_conditions(self) -> bool:
        """Check if the date is in the future."""
        return self.form_data["date_due"] > timezone.localtime(timezone.now()).date()

    def check_conditions(self) -> bool:
        """Check if the conditions for the assignment are met."""
        editor_conditions = self.check_editor_conditions(self.assignment, self.editor)
        date_conditions = self.check_date_conditions()
        return editor_conditions and date_conditions

    def run(self):
        with transaction.atomic():
            conditions = self.check_conditions()
            if not conditions:
                raise ValueError(_("Conditions not met"))
            self._save_reviewer_date_due()
            if self._report_postponed_far_future_date():
                self._log_eo_far_future_date()
            self._log_reviewer_if_date_is_postponed()


@dataclasses.dataclass
class BaseDeassignEditor:
    """Base Editor deassignment logic. An editor is detached from an article."""

    assignment: WjsEditorAssignment
    editor: Account
    request: HttpRequest

    @staticmethod
    def _check_editor_conditions(assignment: WjsEditorAssignment, editor: Account) -> bool:
        """Editor must be assigned to the article."""
        return editor == assignment.editor

    def check_conditions(self):
        """Check if the conditions for the assignment are met."""
        editor_conditions = self._check_editor_conditions(self.assignment, self.editor)
        return editor_conditions

    def _delete_assignment(self) -> PastEditorAssignment:
        """
        Delete the assignment and backup data to custom model.

        All existing review rounds are link to PastEditorAssignment as the editor keeps visibility of the review
        rounds.
        """
        self._delete_editor_reminders()
        past = PastEditorAssignment.objects.create(
            editor=self.assignment.editor,
            article=self.assignment.article,
            date_assigned=self.assignment.assigned,
            date_unassigned=timezone.now(),
        )
        migrated_review_rounds = self.assignment.review_rounds.all()

        past.review_rounds.add(*migrated_review_rounds)
        self.assignment.delete()
        return past

    def _delete_editor_reminders(self):
        """Delete all reminders for the editor."""
        EditorShouldMakeDecisionReminderManager(self.assignment.article, self.assignment.editor).delete()
        EditorShouldSelectReviewerReminderManager(self.assignment.article, self.assignment.editor).delete()

    def run(self):
        with transaction.atomic():
            conditions = self.check_conditions()
            if not conditions:
                raise ValueError(_("Transition conditions not met"))
            return self._delete_assignment()


@dataclasses.dataclass
class HandleEditorDeclinesAssignment:
    """
    Handle disassociation of an editor from an article followed by a declination of editor assignment.
    """

    assignment: WjsEditorAssignment
    editor: Account
    request: HttpRequest
    director: Optional[Account] = None

    def _get_message_context(self):
        """Get the context for the message template."""
        return {
            "editor": self.editor,
            "director": self.director,
            "article": self.assignment.article,
        }

    def _log_director(self):
        """Logs a message to the Director containing information about the motivation of the declination."""
        message_subject = get_setting(
            setting_group_name="wjs_review",
            setting_name="editor_decline_assignment_subject",
            journal=self.assignment.article.journal,
        ).processed_value
        message_body = render_template_from_setting(
            setting_group_name="wjs_review",
            setting_name="editor_decline_assignment_body",
            journal=self.assignment.article.journal,
            request=self.request,
            context=self._get_message_context(),
            template_is_setting=True,
        )
        communication_utils.log_operation(
            article=self.assignment.article,
            message_subject=message_subject,
            message_body=message_body,
            actor=self.editor,
            recipients=[self.director],
            hijacking_actor=wjs.jcom_profile.permissions.get_hijacker(),
            notify_actor=communication_utils.should_notify_actor(),
        )

    def _update_state(self):
        self.assignment.article.articleworkflow.ed_declines_assignment()
        self.assignment.article.articleworkflow.save()

    def _create_director_reminder(self):
        """Create a reminder for the director."""
        DirectorShouldAssignEditorReminderManager(
            article=self.assignment.article,
        ).create()

    def run(self) -> PastEditorAssignment:
        with transaction.atomic():
            try:
                past_assignment = BaseDeassignEditor(self.assignment, self.editor, self.request).run()
            except ValueError:
                raise
            self._create_director_reminder()
            self._update_state()
            self.director = communication_utils.get_director_user(self.assignment.article)
            if self.request.user == self.editor and self.director:
                self._log_director()
            return past_assignment


@dataclasses.dataclass
class DeselectReviewer:
    """
    Remove reviewer assignment
    """

    assignment: WorkflowReviewAssignment
    editor: Account
    request: HttpRequest
    send_reviewer_notification: bool
    form_data: Dict[str, Any]

    def _get_message_context(self):
        """Get the context for the message template."""
        return {
            "editor": self.editor,
            "assignment": self.assignment,
        }

    def _log_reviewer(self):
        """Logs a message to the reviewer containing information about the motivation of the deassignment."""
        communication_utils.log_operation(
            article=self.assignment.article,
            message_subject=self.form_data.get("notification_subject"),
            message_body=self.form_data.get("notification_body"),
            actor=self.editor,
            recipients=[self.assignment.reviewer],
            hijacking_actor=wjs.jcom_profile.permissions.get_hijacker(),
            notify_actor=communication_utils.should_notify_actor(),
        )

    def _log_system(self):
        """Logs a system message notifying for deassignment."""
        message_subject = get_setting(
            setting_group_name="wjs_review",
            setting_name="editor_deassign_reviewer_system_subject",
            journal=self.assignment.article.journal,
        ).processed_value
        message_body = render_template_from_setting(
            setting_group_name="wjs_review",
            setting_name="editor_deassign_reviewer_system_body",
            journal=self.assignment.article.journal,
            request=self.request,
            context=self._get_message_context(),
            template_is_setting=True,
        )
        communication_utils.log_operation(
            article=self.assignment.article,
            message_subject=message_subject,
            message_body=message_body,
            actor=self.editor,
            message_type=Message.MessageTypes.SYSTEM,
            hijacking_actor=wjs.jcom_profile.permissions.get_hijacker(),
            notify_actor=communication_utils.should_notify_actor(),
        )

    @staticmethod
    def _check_editor_conditions(assignment: WorkflowReviewAssignment, editor: Account) -> bool:
        """Current editor must be article editor."""
        return is_article_editor(assignment.article.articleworkflow, editor)

    def check_conditions(self):
        """Check if the conditions for the deassignment are met."""
        editor_conditions = self._check_editor_conditions(self.assignment, self.editor)
        return editor_conditions

    def _withdraw_assignment(self) -> bool:
        """
        Withdraw the assignment
        """
        self._delete_reviewer_reminders()
        handle_reviewer_deassignment_reminders(self.assignment)
        if self.send_reviewer_notification:
            self._log_reviewer()
        self._log_system()
        self.assignment.withdraw()
        return True

    def _delete_reviewer_reminders(self):
        """Delete all reminders for the deassigned reviewer."""
        ReviewerShouldEvaluateAssignmentReminderManager(self.assignment).delete()
        ReviewerShouldWriteReviewReminderManager(self.assignment).delete()

    def run(self) -> bool:
        with transaction.atomic():
            conditions = self.check_conditions()
            if not conditions:
                raise ValueError(_("Transition conditions not met"))
            success = self._withdraw_assignment()
            return success


@dataclasses.dataclass
class OpenAppeal:
    new_editor: Account
    article: Article
    request: HttpRequest

    @staticmethod
    def _is_current_editor(article: Article, editor: Account) -> bool:
        """Current editor must be article editor."""
        return is_article_editor(article.articleworkflow, editor)

    def _is_articles_author(self) -> bool:
        """Check if selected Editor is the article's author."""
        return self.article.authors.filter(id=self.new_editor.id).exists()

    def _has_another_past_rejection(self) -> bool:
        return (
            EditorDecision.objects.filter(
                workflow=self.article.articleworkflow,
                decision=ArticleWorkflow.Decisions.REJECT,
            ).count()
            > 1
        )

    def check_conditions(self):
        """Check if the selected editor is an actual editor for the article's journal."""
        editor_conditions = has_any_editor_role_by_article(self.article.articleworkflow, self.new_editor)
        return editor_conditions and not self._is_articles_author() and not self._has_another_past_rejection()

    def _handle_decision(self):
        """Instantiate HandleDecision to create the EditorRevisionRequest and the other collateral effects."""
        form_data = {
            "decision": ArticleWorkflow.Decisions.OPEN_APPEAL,
            "decision_editor_report": "",
            "decision_internal_note": None,
            "acceptance_due_date": None,
            "date_due": timezone.now() + datetime.timedelta(days=settings.REVISION_REQUEST_DATE_DUE_MAX_THRESHOLD),
        }
        HandleDecision(
            workflow=self.article.articleworkflow,
            form_data=form_data,
            user=self.request.user,
            request=self.request,
            admin_form=True,
        ).run()

    def _get_message_context(self):
        """Get the context for the message template."""
        return {
            "article": self.article,
        }

    def _log_author(self):
        """Logs a message to the Author informing about the appeal."""
        message_subject = get_setting(
            setting_group_name="wjs_review",
            setting_name="eo_opens_appeal_subject",
            journal=self.article.journal,
        ).processed_value
        message_body = render_template_from_setting(
            setting_group_name="wjs_review",
            setting_name="eo_opens_appeal_body",
            journal=self.article.journal,
            request=self.request,
            context=self._get_message_context(),
            template_is_setting=True,
        )
        communication_utils.log_operation(
            article=self.article,
            message_subject=message_subject,
            message_body=message_body,
            actor=self.new_editor,
            recipients=[self.article.correspondence_author],
        )

    def deassign_current_editor(self):
        """Deassigns the current editor using our existing logic."""
        current_assignment = WjsEditorAssignment.objects.get_current(article=self.article)
        BaseDeassignEditor(assignment=current_assignment, editor=current_assignment.editor, request=self.request).run()

    def assign_new_editor(self):
        """Assigns newly selected editor using our existing logic."""
        BaseAssignToEditor(editor=self.new_editor, article=self.article, request=self.request).run()

    def run(self):
        with transaction.atomic():
            conditions = self.check_conditions()
            if not conditions:
                raise ValueError(_("Transition conditions not met"))
            if not self._is_current_editor(self.article, self.new_editor):
                self.deassign_current_editor()
                self.assign_new_editor()
            self._handle_decision()
            self._log_author()


@dataclasses.dataclass
class WithdrawPreprint:
    """Withdraw preprint."""

    workflow: ArticleWorkflow
    request: HttpRequest
    form_data: Dict[str, Any]

    def _check_user_conditions(self) -> bool:
        """Check if the user is the correspondence author."""
        return self.workflow.article.correspondence_author == self.request.user

    def _has_past_rejection(self) -> bool:
        """Check if the article was already rejected one time."""
        return EditorDecision.objects.filter(
            workflow=self.workflow,
            decision=ArticleWorkflow.Decisions.REJECT,
        ).exists()

    def _check_state_conditions(self) -> bool:
        """Check if the FSM transition can be made."""
        withdraw_without_rejection = (
            can_proceed(self.workflow.author_withdraws_preprint) and not self._has_past_rejection()
        )
        withdraw_after_a_rejection = (
            can_proceed(self.workflow.author_withdraws_preprint_after_a_rejection) and self._has_past_rejection()
        )
        return withdraw_without_rejection or withdraw_after_a_rejection

    def _check_conditions(self) -> bool:
        """Check if the conditions for the withdrawal are met."""
        return self._check_user_conditions() and self._check_state_conditions()

    def _close_review_assignments(self):
        """Close all the review assignments and log reviewers."""
        service = WithdrawReviewRequests(
            article=self.workflow.article,
            request=self.request,
            subject_name="preprint_withdrawn_subject",
            body_name="preprint_withdrawn_body",
            context={"article": self.workflow.article},
        )
        service.run()

    def _update_state(self):
        """Run FSM transition."""
        if self._has_past_rejection() and can_proceed(self.workflow.author_withdraws_preprint_after_a_rejection):
            self.workflow.author_withdraws_preprint_after_a_rejection()
        else:
            self.workflow.author_withdraws_preprint()
        self.workflow.save()

    def _log_supervisor(self):
        """Logs a message to editor or EO containing information about the motivation of the withdrawal."""
        try:
            current_editor = WjsEditorAssignment.objects.get_current(self.workflow.article).editor
        except WjsEditorAssignment.DoesNotExist:
            current_editor = None
        communication_utils.log_operation(
            article=self.workflow.article,
            message_subject=self.form_data.get("notification_subject"),
            message_body=self.form_data.get("notification_body"),
            actor=self.workflow.article.correspondence_author,
            recipients=[
                (current_editor if current_editor else communication_utils.get_eo_user(self.workflow.article))
            ],
        )

    def _check_typesetter_conditions(self) -> bool:
        """Check if there is an active TypesettingAssignment for the article."""
        return (
            TypesettingAssignment.objects.filter(
                round__article=self.workflow.article,
                completed__isnull=True,
            )
            .order_by("round__round_number")
            .last()
        )

    def _get_typesetter_context(self, assignment: TypesettingAssignment) -> Dict[str, Any]:
        return {
            "article": self.workflow.article,
            "recipient": assignment.typesetter,
        }

    def _log_typesetter(self, assignment: TypesettingAssignment):
        """Logs a message to the typesetter containing information about the withdrawal."""
        context = self._get_typesetter_context(assignment)
        message_subject = get_setting(
            setting_group_name="wjs_review",
            setting_name="preprint_withdrawn_subject",
            journal=self.workflow.article.journal,
        ).processed_value
        message_body = render_template_from_setting(
            setting_group_name="wjs_review",
            setting_name="preprint_withdrawn_body",
            journal=self.workflow.article.journal,
            request=self.request,
            context=context,
            template_is_setting=True,
        )
        communication_utils.log_operation(
            article=self.workflow.article,
            message_subject=message_subject,
            message_body=message_body,
            recipients=[assignment.typesetter],
        )

    def run(self):
        with transaction.atomic():
            conditions = self._check_conditions()
            if not conditions:
                raise ValueError(_("Transition conditions not met"))
            self._close_review_assignments()
            self._update_state()
            self._log_supervisor()
            if assignment := self._check_typesetter_conditions():
                self._log_typesetter(assignment)
            return<|MERGE_RESOLUTION|>--- conflicted
+++ resolved
@@ -1550,37 +1550,6 @@
             notify_actor=communication_utils.should_notify_actor(),
         )
 
-<<<<<<< HEAD
-    def _log_review_withdraw(self, context: Dict[str, str], reviewer: Account):
-        review_withdraw_subject = render_template_from_setting(
-            setting_group_name="wjs_review",
-            setting_name="review_withdraw_subject",
-            journal=self.workflow.article.journal,
-            request=self.request,
-            context=context,
-            template_is_setting=True,
-        )
-        review_withdraw_message = render_template_from_setting(
-            setting_group_name="wjs_review",
-            setting_name="review_withdraw_body",
-            journal=self.workflow.article.journal,
-            request=self.request,
-            context=context,
-            template_is_setting=True,
-        )
-        communication_utils.log_operation(
-            actor=self.user,
-            article=self.workflow.article,
-            message_subject=review_withdraw_subject,
-            recipients=[reviewer],
-            message_body=review_withdraw_message,
-            message_type=Message.MessageTypes.SYSTEM,
-            hijacking_actor=wjs.jcom_profile.permissions.get_hijacker(),
-            notify_actor=communication_utils.should_notify_actor(),
-        )
-
-=======
->>>>>>> 664d5cbb
     def _accept_article(self) -> Article:
         """
         Accept article.
