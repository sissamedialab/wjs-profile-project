import datetime
from typing import Callable, List
from unittest.mock import patch

import freezegun
import pytest
from core.models import Account
from django.conf import settings
from django.contrib.auth.models import Group
from django.contrib.contenttypes.models import ContentType
from django.core import mail
from django.core.exceptions import ValidationError
from django.forms import models as model_forms
from django.http import HttpRequest
from django.urls import reverse
from django.utils.timezone import localtime, now
from faker import Faker
from plugins.wjs_review.templatetags.wjs_articles import last_eo_note, last_user_note
from review import models as review_models
from submission import models as submission_models
from submission.models import Article, Keyword
from utils.setting_handler import get_setting

from wjs.jcom_profile.models import JCOMProfile
from wjs.jcom_profile.utils import generate_token, render_template_from_setting

from .. import communication_utils
from ..communication_utils import get_system_user
from ..events.handlers import (
    dispatch_eo_assignment,
    on_article_submitted,
    on_revision_complete,
)
from ..forms import (
    AssignEoForm,
    EditorRevisionRequestEditForm,
<<<<<<< HEAD
    MessageForm,
=======
    OpenAppealForm,
>>>>>>> 664d5cbb
    ReportForm,
    SupervisorAssignEditorForm,
    WithdrawPreprintForm,
)
from ..logic import (
    AdminActions,
    AssignToEditor,
    AssignToReviewer,
    AuthorHandleRevision,
    CreateReviewRound,
    DeselectReviewer,
    EvaluateReview,
    HandleDecision,
    HandleEditorDeclinesAssignment,
    InviteReviewer,
    PostponeReviewerDueDate,
    SubmitReview,
)
from ..logic__visibility import PermissionChecker
from ..models import (
    ArticleWorkflow,
    EditorDecision,
    EditorRevisionRequest,
    Message,
    PastEditorAssignment,
    PermissionAssignment,
    Reminder,
    WjsEditorAssignment,
    WorkflowReviewAssignment,
)
from ..plugin_settings import STAGE
from ..reminders.settings import (
    EditorShouldSelectReviewerReminderManager,
    ReviewerShouldEvaluateAssignmentReminderManager,
    ReviewerShouldWriteReviewReminderManager,
)
from ..views import ArticleRevisionUpdate
from .test_helpers import _create_review_assignment, _submit_review

fake_factory = Faker()


@pytest.mark.django_db
def test_low_level_dispatch_eo_assign(article: submission_models.Article, eo_user: JCOMProfile) -> None:
    """Dispatch assignment to EO."""
    assert not article.articleworkflow.eo_in_charge
    dispatch_eo_assignment(article=article)
    article.articleworkflow.refresh_from_db()
    assert article.articleworkflow.eo_in_charge


@pytest.mark.django_db
def test_assign_to_eo(article: submission_models.Article, eo_user: JCOMProfile) -> None:
    """Rung post-submission event handler to assign to EO."""
    article.stage = STAGE
    article.save()
    article.articleworkflow.state = ArticleWorkflow.ReviewStates.INCOMPLETE_SUBMISSION
    article.articleworkflow.save()
    assert not article.articleworkflow.eo_in_charge
    on_article_submitted(article=article)
    article.articleworkflow.refresh_from_db()
    assert article.articleworkflow.eo_in_charge


@pytest.mark.django_db
def test_manual_assign_eo_form(
    assigned_article: submission_models.Article,
    eo_user: JCOMProfile,
    fake_request: HttpRequest,
    eo_group: Group,
    create_jcom_user: Callable,
):
    """
    Test the form to manually assign an EO to an article.

        :param assigned_article: Article to assign EO to
        :param eo_user: Executing EO User
        :param fake_request: Fake request object
        :param eo_group: EO Group object
        :param create_jcom_user: function to create users
    """
    second_eo = create_jcom_user("second_eo")
    second_eo.groups.add(eo_group)
    Message.objects.first()
    assert not assigned_article.articleworkflow.eo_in_charge
    fake_request.user = eo_user.janeway_account
    form_data = {
        "eo_in_charge": second_eo.janeway_account,
    }
    form = AssignEoForm(data=form_data, instance=assigned_article.articleworkflow, user=eo_user, request=fake_request)
    assert form.is_valid()
    workflow = form.save()
    assert workflow.eo_in_charge == second_eo.janeway_account
    assigned_article.articleworkflow.refresh_from_db()
    assert assigned_article.articleworkflow.eo_in_charge == second_eo.janeway_account
    assert Message.objects.count() == 1
    msg = Message.objects.first()
    assert msg.actor == eo_user.janeway_account
    assert msg.recipients.filter(pk=second_eo.janeway_account.pk).exists()


@pytest.mark.parametrize("current_user_editor", (True, False))
@pytest.mark.django_db
def test_assign_to_editor(
    review_settings,
    fake_request: HttpRequest,
    director: JCOMProfile,
    section_editor: JCOMProfile,
    article: submission_models.Article,
    current_user_editor: bool,
):
    """An editor can be assigned to an article and objects states are updated."""
    if current_user_editor:
        fake_request.user = section_editor.janeway_account
    else:
        fake_request.user = director.janeway_account
    article.stage = "Unsubmitted"
    article.save()
    assert article.articleworkflow.state == ArticleWorkflow.ReviewStates.INCOMPLETE_SUBMISSION
    article.articleworkflow.state = ArticleWorkflow.ReviewStates.EDITOR_TO_BE_SELECTED
    article.articleworkflow.save()

    service = AssignToEditor(
        article=article, editor=section_editor.janeway_account, request=fake_request, first_assignment=True
    )
    assert WjsEditorAssignment.objects.get_all(article).count() == 0
    assert article.reviewround_set.count() == 0

    assignment = service.run()
    workflow = assignment.article.articleworkflow
    assert workflow.article == article
    article.refresh_from_db()
    assert article.stage == "Assigned"
    assert WjsEditorAssignment.objects.get_all(article).count() == 1
    assert WjsEditorAssignment.objects.get_current(article).editor == section_editor.janeway_account
    assert article.reviewround_set.count() == 1
    assert article.reviewround_set.filter(round_number=1).count() == 1
    assert article.articleworkflow.state == ArticleWorkflow.ReviewStates.EDITOR_SELECTED
    # Check messages
    assert Message.objects.count() == 1
    message_to_editor = Message.objects.first()
    review_in_review_url = fake_request.journal.site_url(
        path=reverse(
            "review_in_review",
            kwargs={"article_id": article.pk},
        ),
    )
    editor_assignment_message = render_template_from_setting(
        setting_group_name="email",
        setting_name="editor_assignment",
        journal=article.journal,
        request=fake_request,
        context={
            "article": article,
            "request": fake_request,
            "editor": section_editor.janeway_account,
            "review_in_review_url": review_in_review_url,
        },
        template_is_setting=True,
    )
    assert message_to_editor.body == editor_assignment_message
    assert review_in_review_url in message_to_editor.body
    assert message_to_editor.message_type == Message.MessageTypes.SYSTEM
    assert list(message_to_editor.recipients.all()) == [section_editor.janeway_account]
    if current_user_editor:
        assert message_to_editor.actor == get_system_user()
    else:
        assert message_to_editor.actor == director.janeway_account


@pytest.mark.django_db
def test_assign_to_non_editor(
    fake_request: HttpRequest,
    reviewer: JCOMProfile,
    article: submission_models.Article,
):
    """A non editor cannot be assigned to an article and objects states are unchanged."""
    fake_request.user = reviewer.janeway_account
    article.stage = "Unsubmitted"
    article.save()
    assert article.articleworkflow.state == ArticleWorkflow.ReviewStates.INCOMPLETE_SUBMISSION
    article.articleworkflow.state = ArticleWorkflow.ReviewStates.EDITOR_TO_BE_SELECTED
    article.articleworkflow.save()

    service = AssignToEditor(
        article=article,
        editor=reviewer.janeway_account,
        request=fake_request,
    )
    assert WjsEditorAssignment.objects.get_all(article).count() == 0

    with pytest.raises(ValueError, match="Invalid state transition"):
        service.run()
    article.refresh_from_db()
    assert WjsEditorAssignment.objects.get_all(article).count() == 0
    assert article.articleworkflow.state == ArticleWorkflow.ReviewStates.EDITOR_TO_BE_SELECTED
    # Check messages
    assert Message.objects.count() == 0


@pytest.mark.django_db
def test_assign_to_reviewer_hijacked(
    review_settings,
    fake_request: HttpRequest,
    section_editor: JCOMProfile,
    normal_user: JCOMProfile,
    eo_user: JCOMProfile,
    assigned_article: submission_models.Article,
    review_form: review_models.ReviewForm,
):
    """
    A reviewer can be assigned to an article and objects states are updated.

    When the user is hijacked, an additional notification is sent to the hijacked user.
    """
    fake_request.user = section_editor.janeway_account
    fake_request.user.is_hijacked = True
    setattr(fake_request, "session", {"hijack_history": [eo_user.pk]})  # noqa: B010

    service = AssignToReviewer(
        workflow=assigned_article.articleworkflow,
        # we must pass the Account object linked to the JCOMProfile instance, to ensure it
        # can be used in janeway core
        reviewer=normal_user.janeway_account,
        editor=section_editor.janeway_account,
        form_data={
            "acceptance_due_date": now().date() + datetime.timedelta(days=7),
            "message": "random message",
            "author_note_visible": False,
        },
        request=fake_request,
    )
    service.run()
    assigned_article.refresh_from_db()
    assert len(mail.outbox) == 2
    user_emails = [m for m in mail.outbox if m.to[0] == normal_user.email]
    editor_emails = [m for m in mail.outbox if m.to[0] == section_editor.email]

    review_assignment_subject = render_template_from_setting(
        setting_group_name="email_subject",
        setting_name="subject_review_assignment",
        journal=assigned_article.journal,
        request=fake_request,
        context={"article": assigned_article},
        template_is_setting=True,
    )

    assert len(user_emails) == 1
    assert len(editor_emails) == 1
    assert review_assignment_subject in user_emails[0].subject
    assert assigned_article.title in user_emails[0].subject
    assert f"User {eo_user} executed Request to review" in editor_emails[0].subject


@pytest.mark.django_db
def test_editor_assigns_themselves_as_reviewer(
    fake_request: HttpRequest,
    section_editor: JCOMProfile,
    assigned_article: submission_models.Article,
    review_form: review_models.ReviewForm,
):
    """An editor assigns themselves as reviewer of an article."""
    fake_request.user = section_editor.janeway_account
    _now = localtime(now())

    acceptance_due_date = _now.date() + datetime.timedelta(days=7)
    service = AssignToReviewer(
        workflow=assigned_article.articleworkflow,
        # we must pass the Account object linked to the JCOMProfile instance, to ensure it
        # can be used in janeway core
        reviewer=section_editor.janeway_account,
        editor=section_editor.janeway_account,
        form_data={
            "acceptance_due_date": acceptance_due_date.strftime("%Y-%m-%d"),
            "message": "random message",
        },
        request=fake_request,
    )
    assert section_editor.janeway_account not in assigned_article.journal.users_with_role("reviewer")
    assert assigned_article.reviewassignment_set.count() == 0
    assert assigned_article.reviewround_set.count() == 1
    assert assigned_article.reviewround_set.filter(round_number=1).count() == 1
    assert assigned_article.articleworkflow.state == ArticleWorkflow.ReviewStates.EDITOR_SELECTED

    assert Message.objects.count() == 0
    assignment = service.run()
    assigned_article.refresh_from_db()

    context = service._get_message_context()
    assert context["article"] == assigned_article
    assert context["journal"] == assigned_article.journal
    assert context["request"] == fake_request
    assert context["user_message_content"] == "random message"
    assert context["review_assignment"] == assignment
    assert context["acceptance_due_date"] == acceptance_due_date
    assert context["reviewer"] == section_editor.janeway_account
    assert not context["major_revision"]
    assert not context["minor_revision"]
    assert not context["already_reviewed"]
    assert isinstance(context["acceptance_due_date"], datetime.date)

    assert section_editor.janeway_account in assigned_article.journal.users_with_role("reviewer")
    assert assigned_article.stage == "Under Review"
    assert assigned_article.reviewassignment_set.count() == 1
    assert assigned_article.reviewround_set.count() == 1
    assert assigned_article.reviewround_set.filter(round_number=1).count() == 1
    # This is "delicate": the presence or absence of ReviewAssignments does not change the article's state
    assert assigned_article.articleworkflow.state == ArticleWorkflow.ReviewStates.EDITOR_SELECTED
    assert assignment.reviewer == section_editor.janeway_account
    assert assignment.editor == section_editor.janeway_account
    assert localtime(assignment.date_accepted).date() == _now.date()

    message_subject = render_template_from_setting(
        setting_group_name="wjs_review",
        setting_name="wjs_editor_i_will_review_message_subject",
        journal=assigned_article.journal,
        request=fake_request,
        context={"article": assigned_article},
        template_is_setting=True,
    )
    message_body = render_template_from_setting(
        setting_group_name="wjs_review",
        setting_name="wjs_editor_i_will_review_message_body",
        journal=assigned_article.journal,
        request=fake_request,
        context={"article": assigned_article},
        template_is_setting=True,
    )
    # Check message
    assert Message.objects.count() == 1
    message = Message.objects.first()
    assert message.subject == message_subject
    # Check that the message body passed via form is ignored, and that the setting's text is used
    assert message.body == message_body
    assert message.message_type == Message.MessageTypes.SYSTEM
    assert message.actor == section_editor.janeway_account
    assert list(message.recipients.all()) == [section_editor.janeway_account]


@pytest.mark.django_db
def test_assign_to_reviewer(
    fake_request: HttpRequest,
    section_editor: JCOMProfile,
    normal_user: JCOMProfile,
    assigned_article: submission_models.Article,
    review_form: review_models.ReviewForm,
):
    """A reviewer can be assigned to an article and objects states are updated."""
    fake_request.user = section_editor.janeway_account

    acceptance_due_date = now().date() + datetime.timedelta(days=7)
    service = AssignToReviewer(
        workflow=assigned_article.articleworkflow,
        # we must pass the Account object linked to the JCOMProfile instance, to ensure it
        # can be used in janeway core
        reviewer=normal_user.janeway_account,
        editor=section_editor.janeway_account,
        form_data={
            "acceptance_due_date": acceptance_due_date.strftime("%Y-%m-%d"),
            "message": "random message",
            "author_note_visible": False,
        },
        request=fake_request,
    )
    assert normal_user.janeway_account not in assigned_article.journal.users_with_role("reviewer")
    assert assigned_article.reviewassignment_set.count() == 0
    assert assigned_article.reviewround_set.count() == 1
    assert assigned_article.reviewround_set.filter(round_number=1).count() == 1
    assert assigned_article.articleworkflow.state == ArticleWorkflow.ReviewStates.EDITOR_SELECTED

    assignment = service.run()
    assigned_article.refresh_from_db()

    context = service._get_message_context()
    assert context["article"] == assigned_article
    assert context["journal"] == assigned_article.journal
    assert context["request"] == fake_request
    assert context["user_message_content"] == "random message"
    assert context["review_assignment"] == assignment
    assert context["acceptance_due_date"] == acceptance_due_date
    assert context["reviewer"] == normal_user.janeway_account
    assert not context["major_revision"]
    assert not context["minor_revision"]
    assert not context["already_reviewed"]
    assert isinstance(context["acceptance_due_date"], datetime.date)

    assert normal_user.janeway_account in assigned_article.journal.users_with_role("reviewer")
    assert assigned_article.stage == "Under Review"
    assert assigned_article.reviewassignment_set.count() == 1
    assert assigned_article.reviewround_set.count() == 1
    assert assigned_article.reviewround_set.filter(round_number=1).count() == 1
    # This is "delicate": the presence or absence of ReviewAssignments does not change the article's state
    assert assigned_article.articleworkflow.state == ArticleWorkflow.ReviewStates.EDITOR_SELECTED
    assert assignment.reviewer == normal_user.janeway_account
    assert assignment.editor == section_editor.janeway_account
    assert not assignment.author_note_visible

    review_assignment_subject = render_template_from_setting(
        setting_group_name="email_subject",
        setting_name="subject_review_assignment",
        journal=assigned_article.journal,
        request=fake_request,
        context={"article": assigned_article},
        template_is_setting=True,
    )
    url = reverse(
        "wjs_evaluate_review",
        kwargs={"assignment_id": assignment.pk},
    )
    acceptance_url = f"{url}?access_code={assigned_article.reviewassignment_set.first().access_code}"
    # 1 notification to the reviewer (by AssignToReviewer)
    # Check emails
    assert len(mail.outbox) == 1
    emails = [m for m in mail.outbox if m.to[0] == normal_user.email]
    assert len(emails) == 1
    assert review_assignment_subject in emails[0].subject
    assert assigned_article.title in emails[0].subject
    assert "You have been invited" not in emails[0].body
    assert acceptance_url in emails[0].body
    assert "random message" in emails[0].body
    # Check messages
    assert Message.objects.count() == 1
    message_to_invited_user = Message.objects.first()
    assert message_to_invited_user.subject == review_assignment_subject
    assert "random message" in message_to_invited_user.body
    assert acceptance_url in message_to_invited_user.body
    assert "You have been invited" not in message_to_invited_user.body
    assert message_to_invited_user.message_type == Message.MessageTypes.SYSTEM
    assert message_to_invited_user.actor == section_editor.janeway_account
    assert list(message_to_invited_user.recipients.all()) == [normal_user.janeway_account]


@pytest.mark.django_db
def test_cannot_assign_to_reviewer_if_revision_requested(
    fake_request: HttpRequest,
    section_editor: JCOMProfile,
    normal_user: JCOMProfile,
    assigned_article: submission_models.Article,
    review_form: review_models.ReviewForm,
):
    """A reviewer cannot be assigned if a revision request is in progress."""
    fake_request.user = section_editor.janeway_account
    form_data = {
        "decision": ArticleWorkflow.Decisions.MINOR_REVISION,
        "decision_editor_report": "random message",
        "decision_internal_note": "random internal message",
        "withdraw_notice": "notice",
        "date_due": now().date() + datetime.timedelta(days=7),
    }
    handle = HandleDecision(
        workflow=assigned_article.articleworkflow,
        form_data=form_data,
        user=section_editor,
        request=fake_request,
    )
    handle.run()
    assigned_article.refresh_from_db()

    service = AssignToReviewer(
        workflow=assigned_article.articleworkflow,
        # we must pass the Account object linked to the JCOMProfile instance, to ensure it
        # can be used in janeway core
        reviewer=normal_user.janeway_account,
        editor=section_editor.janeway_account,
        form_data={
            "acceptance_due_date": now().date() + datetime.timedelta(days=7),
            "message": "random message",
        },
        request=fake_request,
    )
    assert normal_user.janeway_account not in assigned_article.journal.users_with_role("reviewer")
    assert assigned_article.reviewassignment_set.count() == 0
    assert assigned_article.reviewround_set.count() == 1
    assert assigned_article.reviewround_set.filter(round_number=1).count() == 1
    assert assigned_article.articleworkflow.state == ArticleWorkflow.ReviewStates.TO_BE_REVISED

    with pytest.raises(ValueError, match="Transition conditions not met"):
        service.run()

    assert assigned_article.reviewassignment_set.count() == 0
    assert assigned_article.reviewround_set.count() == 1
    assert assigned_article.reviewround_set.filter(round_number=1).count() == 1
    assert assigned_article.articleworkflow.state == ArticleWorkflow.ReviewStates.TO_BE_REVISED
    # Prepare templates
    revision_request_message_subject = render_template_from_setting(
        setting_group_name="wjs_review",
        setting_name="review_decision_revision_request_subject",
        journal=assigned_article.journal,
        request=fake_request,
        context={
            "minor_revision": form_data["decision"] == ArticleWorkflow.Decisions.MINOR_REVISION,
            "major_revision": form_data["decision"] == ArticleWorkflow.Decisions.MAJOR_REVISION,
        },
        template_is_setting=True,
    )
    revision = EditorRevisionRequest.objects.get(
        article=assigned_article,
        review_round=assigned_article.reviewround_set.get(),
    )
    revision_request_message_body = render_template_from_setting(
        setting_group_name="wjs_review",
        setting_name="review_decision_revision_request_body",
        journal=assigned_article.journal,
        request=fake_request,
        context={
            "article": assigned_article,
            "request": fake_request,
            "revision": revision,
            "decision": form_data["decision"],
            "user_message_content": form_data["decision_editor_report"],
            "withdraw_notice": form_data["withdraw_notice"],
            "skip": False,
            "minor_revision": form_data["decision"] == ArticleWorkflow.Decisions.MINOR_REVISION,
            "major_revision": form_data["decision"] == ArticleWorkflow.Decisions.MAJOR_REVISION,
        },
        template_is_setting=True,
    )
    # Check message
    assert Message.objects.count() == 1
    message_to_correspondence_author = Message.objects.get()
    assert message_to_correspondence_author.subject == revision_request_message_subject
    assert message_to_correspondence_author.body == revision_request_message_body
    assert message_to_correspondence_author.message_type == Message.MessageTypes.SYSTEM
    assert message_to_correspondence_author.actor == section_editor.janeway_account
    assert list(message_to_correspondence_author.recipients.all()) == [assigned_article.correspondence_author]
    # Check email
    assert len(mail.outbox) == 1
    mail_to_correspondence_author = mail.outbox[0]
    assert revision_request_message_subject in mail_to_correspondence_author.subject
    assert revision_request_message_body in mail_to_correspondence_author.body
    assert mail_to_correspondence_author.from_email == settings.DEFAULT_FROM_EMAIL
    assert mail_to_correspondence_author.from_email != section_editor.email
    assert list(mail_to_correspondence_author.recipients()) == [assigned_article.correspondence_author.email]


@pytest.mark.django_db
@pytest.mark.parametrize(
    "revision_type,previous_assignment",
    (
        (ArticleWorkflow.Decisions.MINOR_REVISION, False),
        (ArticleWorkflow.Decisions.MAJOR_REVISION, False),
        (ArticleWorkflow.Decisions.TECHNICAL_REVISION, False),
        (ArticleWorkflow.Decisions.MINOR_REVISION, True),
        (ArticleWorkflow.Decisions.MAJOR_REVISION, True),
        (ArticleWorkflow.Decisions.TECHNICAL_REVISION, False),
    ),
)
def test_assign_to_reviewer_after_revision(
    fake_request: HttpRequest,
    section_editor: JCOMProfile,
    normal_user: JCOMProfile,
    assigned_article: submission_models.Article,
    review_form: review_models.ReviewForm,
    review_settings,
    revision_type: str,
    previous_assignment: bool,
):
    """
    Context after completed revision request is marked with revision status flags.

    For technical revision we don't issue a new review round / review assignment, so the generated context is going
    to be for the same review round.
    """
    fake_request.user = section_editor.janeway_account
    form_data = {
        "decision": revision_type,
        "decision_editor_report": "random message",
        "decision_internal_note": "random internal message",
        "withdraw_notice": "notice",
        "date_due": localtime(now()).date() + datetime.timedelta(days=7),
    }
    if previous_assignment:
        _create_review_assignment(
            fake_request=fake_request,
            reviewer_user=normal_user,
            assigned_article=assigned_article,
        )

    handle = HandleDecision(
        workflow=assigned_article.articleworkflow,
        form_data=form_data,
        user=section_editor,
        request=fake_request,
    )
    handle.run()
    assigned_article.refresh_from_db()
    revision_request = EditorRevisionRequest.objects.get(article=assigned_article)
    revision_request.date_completed = now()
    revision_request.save()
    on_revision_complete(revision=revision_request)

    acceptance_due_date = localtime(now()).date() + datetime.timedelta(days=7)
    service = AssignToReviewer(
        workflow=assigned_article.articleworkflow,
        reviewer=normal_user.janeway_account,
        editor=section_editor.janeway_account,
        form_data={
            "acceptance_due_date": acceptance_due_date,
            "message": "random message",
        },
        request=fake_request,
    )
    assignment = service.run()
    context = service._get_message_context()

    if revision_type == ArticleWorkflow.Decisions.MINOR_REVISION:
        assert context["minor_revision"]
        assert not context["major_revision"]
    elif revision_type == ArticleWorkflow.Decisions.MAJOR_REVISION:
        assert not context["minor_revision"]
        assert context["major_revision"]
    elif revision_type == ArticleWorkflow.Decisions.TECHNICAL_REVISION:
        assert not context["minor_revision"]
        assert not context["major_revision"]
    assert context["article"] == assigned_article
    assert context["journal"] == assigned_article.journal
    assert context["request"] == fake_request
    assert context["user_message_content"] == "random message"
    assert context["review_assignment"] == assignment
    assert context["acceptance_due_date"] == acceptance_due_date
    assert context["reviewer"] == normal_user.janeway_account
    assert context["already_reviewed"] == previous_assignment


@pytest.mark.django_db
def test_assign_to_reviewer_fails_no_form(
    fake_request: HttpRequest,
    section_editor: JCOMProfile,
    normal_user: JCOMProfile,
    assigned_article: submission_models.Article,
):
    """A reviewer cannot be assigned if the review form is not assigned."""
    fake_request.user = section_editor.janeway_account

    service = AssignToReviewer(
        workflow=assigned_article.articleworkflow,
        # we must pass the Account object linked to the JCOMProfile instance, to ensure it
        # can be used in janeway core
        reviewer=normal_user.janeway_account,
        editor=section_editor.janeway_account,
        form_data={
            "acceptance_due_date": now().date() + datetime.timedelta(days=7),
            "message": "random message",
        },
        request=fake_request,
    )
    assert normal_user.janeway_account not in assigned_article.journal.users_with_role("reviewer")
    assert assigned_article.stage == "Assigned"
    assert assigned_article.reviewassignment_set.count() == 0
    assert assigned_article.articleworkflow.state == ArticleWorkflow.ReviewStates.EDITOR_SELECTED

    with pytest.raises(ValueError, match="Cannot assign review"):
        service.run()

    assert normal_user.janeway_account not in assigned_article.journal.users_with_role("reviewer")
    assert assigned_article.stage == "Assigned"
    assert assigned_article.reviewassignment_set.count() == 0
    assert assigned_article.articleworkflow.state == ArticleWorkflow.ReviewStates.EDITOR_SELECTED
    assert len(mail.outbox) == 0
    # Check messages
    assert Message.objects.count() == 0


@pytest.mark.django_db
def test_assign_to_reviewer_no_editor(
    fake_request: HttpRequest,
    normal_user: JCOMProfile,
    assigned_article: submission_models.Article,
):
    """A reviewer cannot be assigned if the requestor is not an editor."""
    fake_request.user = normal_user.janeway_account

    service = AssignToReviewer(
        workflow=assigned_article.articleworkflow,
        # we must pass the Account object linked to the JCOMProfile instance, to ensure it
        # can be used in janeway core
        reviewer=normal_user.janeway_account,
        editor=normal_user.janeway_account,
        form_data={
            "acceptance_due_date": now().date() + datetime.timedelta(days=7),
            "message": "random message",
        },
        request=fake_request,
    )
    assert normal_user.janeway_account not in assigned_article.journal.users_with_role("reviewer")
    assert normal_user.janeway_account not in assigned_article.journal.users_with_role("editor")
    assert assigned_article.reviewassignment_set.count() == 0
    assert assigned_article.articleworkflow.state == ArticleWorkflow.ReviewStates.EDITOR_SELECTED
    assert service.check_editor_conditions(assigned_article.articleworkflow, normal_user.janeway_account) is False
    assert service.check_reviewer_conditions(assigned_article.articleworkflow, normal_user.janeway_account) is True

    with pytest.raises(ValueError, match="Transition conditions not met"):
        service.run()

    assert normal_user.janeway_account not in assigned_article.journal.users_with_role("editor")
    assert normal_user.janeway_account not in assigned_article.journal.users_with_role("reviewer")
    assert assigned_article.stage == "Assigned"
    assert assigned_article.reviewassignment_set.count() == 0
    assert assigned_article.articleworkflow.state == ArticleWorkflow.ReviewStates.EDITOR_SELECTED
    assert len(mail.outbox) == 0
    # Check messages
    assert Message.objects.count() == 0


@pytest.mark.django_db
def test_assign_to_reviewer_author(
    fake_request: HttpRequest,
    section_editor: JCOMProfile,
    assigned_article: submission_models.Article,
):
    """A reviewer cannot be assigned if the reviewer is one of the article authors."""
    fake_request.user = section_editor.janeway_account

    author = assigned_article.authors.first()
    service = AssignToReviewer(
        workflow=assigned_article.articleworkflow,
        # we must pass the Account object linked to the JCOMProfile instance, to ensure it
        # can be used in janeway core
        reviewer=author,
        editor=section_editor.janeway_account,
        form_data={
            "acceptance_due_date": now().date() + datetime.timedelta(days=7),
            "message": "random message",
        },
        request=fake_request,
    )
    assert author not in assigned_article.journal.users_with_role("reviewer")
    assert section_editor.janeway_account in assigned_article.journal.users_with_role("section-editor")
    assert assigned_article.reviewassignment_set.count() == 0
    assert assigned_article.articleworkflow.state == ArticleWorkflow.ReviewStates.EDITOR_SELECTED
    assert service.check_editor_conditions(assigned_article.articleworkflow, section_editor.janeway_account) is True
    assert service.check_reviewer_conditions(assigned_article.articleworkflow, author) is False

    with pytest.raises(ValueError, match="Transition conditions not met"):
        service.run()

    assert author not in assigned_article.journal.users_with_role("reviewer")
    assert section_editor.janeway_account in assigned_article.journal.users_with_role("section-editor")
    assert assigned_article.stage == "Assigned"
    assert assigned_article.reviewassignment_set.count() == 0
    assert assigned_article.articleworkflow.state == ArticleWorkflow.ReviewStates.EDITOR_SELECTED
    assert len(mail.outbox) == 0
    # Check messages
    assert Message.objects.count() == 0


@pytest.mark.django_db
def test_invite_reviewer(
    fake_request: HttpRequest,
    section_editor: JCOMProfile,
    assigned_article: submission_models.Article,
    review_form: review_models.ReviewForm,
):
    """A user can be invited and a user a review assignment must be created."""
    fake_request.user = section_editor.janeway_account

    user_data = {
        "first_name": fake_factory.first_name(),
        "last_name": fake_factory.last_name(),
        "suffix": fake_factory.suffix(),
        "email": fake_factory.email(),
        "message": "random message",
        "author_note_visible": True,
    }

    service = InviteReviewer(
        workflow=assigned_article.articleworkflow,
        editor=section_editor.janeway_account,
        form_data=user_data,
        request=fake_request,
    )
    assert not JCOMProfile.objects.filter(email=user_data["email"]).exists()
    assert assigned_article.reviewassignment_set.count() == 0

    invited_user = service.run()
    assigned_article.refresh_from_db()
    invitation_token = generate_token(user_data["email"], assigned_article.journal.code)

    assert invited_user.janeway_account in assigned_article.journal.users_with_role("reviewer")
    assert not invited_user.is_active
    assert assigned_article.stage == "Under Review"
    assert assigned_article.reviewassignment_set.count() == 1
    assert assigned_article.reviewround_set.count() == 1
    assert assigned_article.reviewround_set.filter(round_number=1).count() == 1
    assert assigned_article.articleworkflow.state == ArticleWorkflow.ReviewStates.EDITOR_SELECTED
    assignment = assigned_article.reviewassignment_set.first()
    assert assignment.reviewer == invited_user.janeway_account
    assert assignment.editor == section_editor.janeway_account
    assert assignment.workflowreviewassignment.author_note_visible

    review_assignment_subject = render_template_from_setting(
        setting_group_name="email_subject",
        setting_name="subject_review_assignment",
        journal=assigned_article.journal,
        request=fake_request,
        context={"article": assigned_article},
        template_is_setting=True,
    )
    url = reverse(
        "wjs_evaluate_review",
        kwargs={"token": invitation_token, "assignment_id": assigned_article.reviewassignment_set.first().pk},
    )
    acceptance_url = f"{url}?access_code={assigned_article.reviewassignment_set.first().access_code}"

    # 1 notification to the reviewer (by InviteReviewer)
    # Check emails
    assert len(mail.outbox) == 1
    emails = [m for m in mail.outbox if m.to[0] == invited_user.email]
    assert len(emails) == 1
    assert review_assignment_subject in emails[0].subject
    assert assigned_article.title in emails[0].subject
    assert "is a diamond open access" in emails[0].body
    assert acceptance_url in emails[0].body
    assert "random message" in emails[0].body
    # Check messages
    assert Message.objects.count() == 1
    message_to_invited_user = Message.objects.first()
    assert message_to_invited_user.subject == review_assignment_subject
    assert "random message" in message_to_invited_user.body
    assert acceptance_url in message_to_invited_user.body
    assert "is a diamond open access" in message_to_invited_user.body
    assert message_to_invited_user.message_type == Message.MessageTypes.SYSTEM
    assert message_to_invited_user.actor == section_editor.janeway_account
    assert list(message_to_invited_user.recipients.all()) == [invited_user.janeway_account]


@pytest.mark.parametrize("accept_gdpr", (True, False))
@pytest.mark.django_db
def test_handle_accept_invite_reviewer(
    fake_request: HttpRequest,
    section_editor: JCOMProfile,
    assigned_article: submission_models.Article,
    review_form: review_models.ReviewForm,
    review_assignment_invited_user: review_models.ReviewAssignment,
    accept_gdpr: bool,
):
    """If the user accepts the invitation, assignment is accepted and user is confirmed if they accept GDPR."""

    invited_user = review_assignment_invited_user.reviewer
    assignment = assigned_article.reviewassignment_set.first()

    evaluate_data = {"reviewer_decision": "1", "accept_gdpr": accept_gdpr}

    # Message related to the editor assignment
    assert Message.objects.count() == 1
    fake_request.user = invited_user
    evaluate = EvaluateReview(
        assignment=assignment,
        reviewer=invited_user,
        editor=section_editor.janeway_account,
        form_data=evaluate_data,
        request=fake_request,
        token=invited_user.jcomprofile.invitation_token,
    )
    if accept_gdpr:
        evaluate.run()
    else:
        with pytest.raises(ValidationError, match="Transition conditions not met"):
            evaluate.run()
    assignment.refresh_from_db()
    invited_user.refresh_from_db()
    invited_user.jcomprofile.refresh_from_db()

    if accept_gdpr:
        assert Message.objects.count() == 2
        # Message related to the reviewer accepting the assignment
        message = Message.objects.last()
        assert message.actor == invited_user
        assert list(message.recipients.all()) == [section_editor.janeway_account]
        message_subject = get_setting(
            setting_group_name="email_subject",
            setting_name="subject_review_accept_acknowledgement",
            journal=assignment.article.journal,
        ).processed_value
        message_body = render_template_from_setting(
            setting_group_name="email",
            setting_name="review_accept_acknowledgement",
            journal=assignment.article.journal,
            request=fake_request,
            context={
                "article": assignment.article,
                "request": fake_request,
                "review_assignment": assignment,
                "review_url": reverse("wjs_review_review", kwargs={"assignment_id": assignment.id}),
            },
            template_is_setting=True,
        )
        assert message.subject == message_subject
        assert message.body == message_body
    else:
        # No new message created
        assert Message.objects.count() == 1
    default_review_days = int(get_setting("general", "default_review_days", fake_request.journal).value)

    assert not assignment.date_declined
    assert not assignment.is_complete
    calculated_date = localtime(now()).date() + datetime.timedelta(default_review_days)
    assert assignment.date_due == calculated_date

    if accept_gdpr:
        assert invited_user.is_active
        assert invited_user.jcomprofile.gdpr_checkbox
        assert not invited_user.jcomprofile.invitation_token
        assert assignment.date_accepted
    else:
        assert not invited_user.is_active
        assert not invited_user.jcomprofile.gdpr_checkbox
        assert invited_user.jcomprofile.invitation_token
        assert not assignment.date_accepted


@pytest.mark.parametrize("accept_gdpr", (True, False))
@pytest.mark.django_db
def test_handle_decline_invite_reviewer(
    fake_request: HttpRequest,
    section_editor: JCOMProfile,
    assigned_article: submission_models.Article,
    review_form: review_models.ReviewForm,
    review_assignment_invited_user: review_models.ReviewAssignment,
    accept_gdpr: bool,
):
    """If the user declines the invitation, assignment is declined and user is confirmed if they accept GDPR."""

    invited_user = review_assignment_invited_user.reviewer
    assignment = assigned_article.reviewassignment_set.first()
    fake_request.GET = {"access_code": assignment.access_code}

    evaluate_data = {"reviewer_decision": "0", "accept_gdpr": accept_gdpr}

    # Message related to the editor assignment
    assert Message.objects.count() == 1

    fake_request.user = invited_user
    evaluate = EvaluateReview(
        assignment=assignment,
        reviewer=invited_user,
        editor=section_editor.janeway_account,
        form_data=evaluate_data,
        request=fake_request,
        token=invited_user.jcomprofile.invitation_token,
    )
    evaluate.run()
    assignment.refresh_from_db()
    invited_user.refresh_from_db()

    # Regardless of the value of accept_gdpr, the message is created and sent
    assert Message.objects.count() == 2
    # Message related to the reviewer declining the assignment
    message = Message.objects.last()
    assert message.actor == invited_user
    assert list(message.recipients.all()) == [section_editor.janeway_account]
    message_subject = get_setting(
        setting_group_name="email_subject",
        setting_name="subject_review_decline_acknowledgement",
        journal=assignment.article.journal,
    ).processed_value
    message_body = render_template_from_setting(
        setting_group_name="email",
        setting_name="review_decline_acknowledgement",
        journal=assignment.article.journal,
        request=fake_request,
        context={
            "article": assignment.article,
            "request": fake_request,
            "review_assignment": assignment,
            "review_url": reverse("wjs_review_review", kwargs={"assignment_id": assignment.id}),
        },
        template_is_setting=True,
    )
    assert message.subject == message_subject
    assert message.body == message_body
    default_review_days = int(get_setting("general", "default_review_days", fake_request.journal).value)

    assert invited_user.is_active == accept_gdpr
    assert invited_user.jcomprofile.gdpr_checkbox == accept_gdpr
    assert bool(invited_user.jcomprofile.invitation_token) != accept_gdpr
    assert not assignment.date_accepted
    assert assignment.date_declined
    assert assignment.is_complete
    assert assignment.date_due == localtime(now()).date() + datetime.timedelta(default_review_days)


@pytest.mark.django_db
def test_handle_update_due_date_in_evaluate_review_one_day_in_the_future(
    fake_request: HttpRequest,
    review_form: review_models.ReviewForm,
    review_assignment: review_models.ReviewAssignment,
):
    """
    Test what happens if the user decides to postpone the due date, and it's just one day in the future with respect
    to the current due date.
    """

    invited_user = review_assignment.reviewer
    fake_request.GET = {"access_code": review_assignment.access_code}

    default_review_days = int(get_setting("general", "default_review_days", fake_request.journal).value)
    default_review_days_plus_one = default_review_days + 1
    default_date_due = localtime(now()).date() + datetime.timedelta(days=default_review_days)
    new_date_due = localtime(now()).date() + datetime.timedelta(days=default_review_days_plus_one)
    # Check that the new date due is not too far in the future (i.e. it does not trigger an EO message/notification)
    assert default_review_days_plus_one < settings.REVIEW_REQUEST_DATE_DUE_MAX_THRESHOLD
    # Please note that Janeway' quick_assign() sets date_due as timezone.now() + timedelta(something), so it's a
    # datetime.datetime object
    assert review_assignment.date_due == default_date_due

    evaluate_data = {"reviewer_decision": "2", "date_due": new_date_due}

    # Message related to the editor assignment
    assert Message.objects.count() == 1

    fake_request.user = invited_user
    evaluate = EvaluateReview(
        assignment=review_assignment,
        reviewer=invited_user,
        editor=review_assignment.editor,
        form_data=evaluate_data,
        request=fake_request,
        token=invited_user.jcomprofile.invitation_token,
    )
    evaluate.run()
    review_assignment.refresh_from_db()

    # No new message created
    assert Message.objects.count() == 1

    # check that the due date is updated
    # In the database ReviewAssignment.date_due is a DateField, so when loaded from the db it's a datetime.date object
    assert review_assignment.date_due == new_date_due


@pytest.mark.django_db
def test_handle_update_due_date_in_evaluate_review_far_in_the_future_triggers_a_message_to_eo(
    fake_request: HttpRequest,
    review_form: review_models.ReviewForm,
    review_assignment: review_models.ReviewAssignment,
):
    """
    Test what happens if the user decides to postpone the due date, and it's "far" in the future, so to trigger an EO
    message/notification.
    """

    invited_user = review_assignment.reviewer
    fake_request.GET = {"access_code": review_assignment.access_code}

    default_review_days = int(get_setting("general", "default_review_days", fake_request.journal).value)
    days_far_in_the_future = default_review_days + settings.REVIEW_REQUEST_DATE_DUE_MAX_THRESHOLD + 1
    default_date_due = localtime(now()).date() + datetime.timedelta(days=default_review_days)
    new_date_due = localtime(now()).date() + datetime.timedelta(days=days_far_in_the_future)
    # Please note that Janeway' quick_assign() sets date_due as timezone.now() + timedelta(something), so it's a
    # datetime.datetime object
    assert review_assignment.date_due == default_date_due

    evaluate_data = {"reviewer_decision": "2", "date_due": new_date_due}

    eo_message_subject = get_setting(
        setting_group_name="wjs_review",
        setting_name="due_date_far_future_subject",
        journal=fake_request.journal,
    ).processed_value

    # Message related to the editor assignment
    assert Message.objects.count() == 1
    assert Message.objects.first().subject != eo_message_subject

    fake_request.user = invited_user
    evaluate = EvaluateReview(
        assignment=review_assignment,
        reviewer=invited_user,
        editor=review_assignment.editor,
        form_data=evaluate_data,
        request=fake_request,
        token=invited_user.jcomprofile.invitation_token,
    )
    evaluate.run()
    review_assignment.refresh_from_db()

    # One new message created
    assert Message.objects.count() == 2
    eo_message = Message.objects.get(subject=eo_message_subject)
    assert list(eo_message.recipients.all()) == [communication_utils.get_eo_user(review_assignment.article)]

    # check that the due date is updated
    # In the database ReviewAssignment.date_due is a DateField, so when loaded from the db it's a datetime.date object
    assert review_assignment.date_due == new_date_due


@pytest.mark.django_db
def test_handle_update_due_date_in_evaluate_review_in_the_past(
    fake_request: HttpRequest,
    review_form: review_models.ReviewForm,
    review_assignment: review_models.ReviewAssignment,
):
    """If the user decides to postpone the due date, and it's in the past with respect to the current due date."""

    invited_user = review_assignment.reviewer
    fake_request.GET = {"access_code": review_assignment.access_code}

    default_review_days = int(get_setting("general", "default_review_days", fake_request.journal).value)
    # Janeway' quick_assign() sets date_due as timezone.now() + timedelta(something), so it's a datetime.datetime
    assert review_assignment.date_due == localtime(now()).date() + datetime.timedelta(default_review_days)
    new_date_due = review_assignment.date_due - datetime.timedelta(days=1)

    evaluate_data = {"reviewer_decision": "2", "date_due": new_date_due}

    # Message related to the editor assignment
    assert Message.objects.count() == 1

    fake_request.user = invited_user
    evaluate = EvaluateReview(
        assignment=review_assignment,
        reviewer=invited_user,
        editor=review_assignment.editor,
        form_data=evaluate_data,
        request=fake_request,
        token=invited_user.jcomprofile.invitation_token,
    )
    evaluate.run()
    review_assignment.refresh_from_db()

    # No new message created
    assert Message.objects.count() == 1

    # Check that the low level logic class allows to update the due date even if it's in the past
    # In the database ReviewAssignment.date_due is a DateField, so when loaded from the db it's a datetime.date object
    assert review_assignment.date_due == new_date_due


# TODO: test failure in AssignToReviewer are bubbled up


@pytest.mark.django_db
def test_invite_reviewer_but_user_already_exists(
    fake_request: HttpRequest,
    section_editor: JCOMProfile,
    normal_user: JCOMProfile,
    assigned_article: submission_models.Article,
    review_form: review_models.ReviewForm,
):
    """A user can be invited but if the email is of an existing user the assignment is automatically created."""
    fake_request.user = section_editor.janeway_account

    user_data = {
        "first_name": normal_user.first_name,
        "last_name": normal_user.last_name,
        "email": normal_user.email,
        "message": "random message",
    }

    service = InviteReviewer(
        workflow=assigned_article.articleworkflow,
        editor=section_editor.janeway_account,
        form_data=user_data,
        request=fake_request,
    )
    assert JCOMProfile.objects.filter(email=user_data["email"]).exists()
    assert assigned_article.reviewassignment_set.count() == 0

    invited_user = service.run()
    assigned_article.refresh_from_db()

    assert invited_user == normal_user
    assert invited_user.janeway_account in assigned_article.journal.users_with_role("reviewer")
    assert assigned_article.stage == "Under Review"
    assert assigned_article.reviewassignment_set.count() == 1
    assert assigned_article.reviewround_set.count() == 1
    assert assigned_article.reviewround_set.filter(round_number=1).count() == 1
    assert assigned_article.articleworkflow.state == ArticleWorkflow.ReviewStates.EDITOR_SELECTED
    assignment = assigned_article.reviewassignment_set.first()
    assert assignment.reviewer == invited_user.janeway_account
    assert assignment.editor == section_editor.janeway_account
    assert len(mail.outbox) == 1
    # Check messages
    assert Message.objects.count() == 1
    message_to_reviewer = Message.objects.get(subject__startswith="Request to review")
    assert "random message" in message_to_reviewer.body
    assert message_to_reviewer.message_type == Message.MessageTypes.SYSTEM
    assert message_to_reviewer.actor == section_editor.janeway_account
    assert list(message_to_reviewer.recipients.all()) == [normal_user.janeway_account]


@patch("plugins.wjs_review.logic.events_logic.Events.raise_event")
@pytest.mark.parametrize(
    "submit_final",
    (True, False),
)
@pytest.mark.django_db
def test_submit_review(
    raise_event,
    fake_request: HttpRequest,
    assigned_article: submission_models.Article,
    review_assignment: review_models.ReviewAssignment,
    review_form: review_models.ReviewForm,
    submit_final: bool,
):
    """
    If the reviewer submits a review, reviewassignment is marked as complete (and accepted if not).
    """

    assert assigned_article.reviewassignment_set.filter(date_accepted__isnull=True).count() == 1
    assert assigned_article.reviewassignment_set.filter(date_declined__isnull=True).count() == 1
    assert assigned_article.reviewassignment_set.filter(is_complete=False).count() == 1
    fake_request.user = review_assignment.reviewer
    _submit_review(review_assignment, review_form, fake_request, submit_final)
    assert assigned_article.reviewassignment_set.all().count() == 1
    assert assigned_article.reviewassignment_set.filter(date_declined__isnull=True).count() == 1

    if submit_final:
        # When submitting a review, reviewassignment is marked as accepted
        assert assigned_article.reviewassignment_set.filter(date_accepted__isnull=False).count() == 1
        assert assigned_article.reviewassignment_set.filter(is_complete=True).count() == 1
        raise_event.assert_called_with(
            "on_review_complete",
            task_object=assigned_article,
            review_assignment=review_assignment,
            request=fake_request,
        )
    else:
        # review_assignment is not accepted by the user
        assert assigned_article.reviewassignment_set.filter(date_accepted__isnull=True).count() == 1
        assert assigned_article.reviewassignment_set.filter(is_complete=False).count() == 1
        raise_event.assert_not_called()


@patch("plugins.wjs_review.logic.events_logic.Events.raise_event")
@pytest.mark.parametrize(
    "submit_final",
    (True, False),
)
@pytest.mark.django_db
def test_submit_review_messages(
    raise_event,
    fake_request: HttpRequest,
    assigned_article: submission_models.Article,
    review_assignment: review_models.ReviewAssignment,
    review_form: review_models.ReviewForm,
    submit_final: bool,
):
    """
    If the reviewer submits a review, two messages are created, and sent to the editor and
    the reviewer.
    """

    fake_request.user = review_assignment.reviewer
    assert Message.objects.count() == 1
    _submit_review(review_assignment, review_form, fake_request, submit_final)
    assert Message.objects.count() == 3
    message_to_the_reviewer = (
        Message.objects.filter(recipients__pk=review_assignment.reviewer.pk).order_by("created").last()
    )
    reviewer_message_subject = render_template_from_setting(
        setting_group_name="email_subject",
        setting_name="subject_review_complete_reviewer_acknowledgement",
        journal=assigned_article.journal,
        request=fake_request,
        context={
            "review_assignment": review_assignment,
            "article": assigned_article,
        },
        template_is_setting=True,
    )
    reviewer_message_body = render_template_from_setting(
        setting_group_name="email",
        setting_name="review_complete_reviewer_acknowledgement",
        journal=assigned_article.journal,
        request=fake_request,
        context={
            "review_assignment": review_assignment,
            "article": assigned_article,
        },
        template_is_setting=True,
    )
    assert message_to_the_reviewer.subject == reviewer_message_subject
    assert message_to_the_reviewer.body == reviewer_message_body
    assert message_to_the_reviewer.message_type == Message.MessageTypes.SYSTEM
    message_to_the_editor = Message.objects.get(recipients__pk=review_assignment.editor.pk)
    editor_message_subject = get_setting(
        setting_group_name="email_subject",
        setting_name="subject_review_complete_acknowledgement",
        journal=assigned_article.journal,
    ).processed_value
    assert message_to_the_editor.subject == editor_message_subject
    editor_message_body = render_template_from_setting(
        setting_group_name="email",
        setting_name="review_complete_acknowledgement",
        journal=assigned_article.journal,
        request=fake_request,
        context={
            "review_assignment": review_assignment,
            "article": assigned_article,
        },
        template_is_setting=True,
    )
    assert message_to_the_editor.body == editor_message_body
    assert message_to_the_editor.message_type == Message.MessageTypes.SYSTEM


@pytest.mark.parametrize(
    "initial_state,decision,final_state",
    (
        (
            ArticleWorkflow.ReviewStates.PAPER_MIGHT_HAVE_ISSUES,
            "dispatch",
            ArticleWorkflow.ReviewStates.EDITOR_TO_BE_SELECTED,
        ),
    ),
)
@pytest.mark.django_db
def test_handle_issues_to_selected(
    review_settings,
    fake_request: HttpRequest,
    article: submission_models.Article,
    eo_user: JCOMProfile,
    review_form: review_models.ReviewForm,
    initial_state: str,
    decision: str,
    final_state: str,
):
    """
    If the EO deems a paper's issues not important, article.stage and workflow.state are set as expected.
    """
    article.stage = STAGE
    article.save()
    article.articleworkflow.state = initial_state
    article.articleworkflow.save()
    fake_request.user = eo_user
    # Reset email and messages just before running the service
    mail.outbox = []
    Message.objects.all().delete()

    handle = AdminActions(
        workflow=article.articleworkflow,
        user=eo_user,
        request=fake_request,
        decision="dispatch",
    )
    handle.run()
    article.refresh_from_db()
    article.articleworkflow.refresh_from_db()
    if decision == "dispatch":
        assert article.stage == STAGE
        assert article.articleworkflow.state == final_state
        assert Message.objects.count() == 1
        message = Message.objects.get()
        context = {
            "article": article,
            "request": fake_request,
        }
        requeue_article_subject = render_template_from_setting(
            setting_group_name="wjs_review",
            setting_name="requeue_article_subject",
            journal=article.journal,
            request=fake_request,
            context=context,
            template_is_setting=True,
        )
        requeue_article_message = render_template_from_setting(
            setting_group_name="wjs_review",
            setting_name="requeue_article_message",
            journal=article.journal,
            request=fake_request,
            context=context,
            template_is_setting=True,
        )
        assert message.subject == requeue_article_subject
        assert message.body == requeue_article_message
        assert message.message_type == message.MessageTypes.SYSTEM
        assert not message.recipients.all().exists()
        # no email because there is no recipient
        assert len(mail.outbox) == 0


@pytest.mark.parametrize(
    "initial_state,decision,final_state",
    (
        (
            ArticleWorkflow.ReviewStates.PAPER_MIGHT_HAVE_ISSUES,
            "dispatch",
            ArticleWorkflow.ReviewStates.EDITOR_TO_BE_SELECTED,
        ),
    ),
)
@pytest.mark.django_db
def test_handle_issues_to_selected_wrong_user(
    fake_request: HttpRequest,
    article: submission_models.Article,
    jcom_user: JCOMProfile,
    review_form: review_models.ReviewForm,
    initial_state: str,
    decision: str,
    final_state: str,
):
    """
    If user validation fails in business logic, article stages are not changed.
    """
    article.articleworkflow.state = initial_state
    article.articleworkflow.save()
    fake_request.user = jcom_user
    # Reset email and messages just before calling HandleDecision.run()
    mail.outbox = []
    Message.objects.all().delete()

    with pytest.raises(ValidationError):
        handle = AdminActions(
            workflow=article.articleworkflow,
            user=jcom_user,
            request=fake_request,
            decision="dispatch",
        )
        handle.run()
    article.refresh_from_db()
    article.articleworkflow.refresh_from_db()
    if decision == "dispatch":
        assert article.stage == submission_models.STAGE_UNSUBMITTED
        assert article.articleworkflow.state == initial_state
        assert Message.objects.count() == 0
        assert len(mail.outbox) == 0


@pytest.mark.parametrize(
    "initial_state,decision",
    (
        (
            ArticleWorkflow.ReviewStates.EDITOR_SELECTED,
            "dispatch",
        ),
        (
            ArticleWorkflow.ReviewStates.SUBMITTED,
            "dispatch",
        ),
    ),
)
@pytest.mark.django_db
def test_handle_issues_to_selected_wrong_state(
    fake_request: HttpRequest,
    article: submission_models.Article,
    eo_user: JCOMProfile,
    review_form: review_models.ReviewForm,
    initial_state: str,
    decision: str,
):
    """
    If initial state validation fails in business logic, article stages are not changed.
    """
    article.articleworkflow.state = initial_state
    article.articleworkflow.save()
    fake_request.user = eo_user
    # Reset email and messages just before calling HandleDecision.run()
    mail.outbox = []
    Message.objects.all().delete()

    with pytest.raises(ValidationError):
        handle = AdminActions(
            workflow=article.articleworkflow,
            user=eo_user,
            request=fake_request,
            decision="dispatch",
        )
        handle.run()
    article.refresh_from_db()
    article.articleworkflow.refresh_from_db()
    if decision == "dispatch":
        assert article.stage == submission_models.STAGE_UNSUBMITTED
        assert article.articleworkflow.state == initial_state
        assert Message.objects.count() == 0
        assert len(mail.outbox) == 0


@pytest.mark.parametrize(
    "initial_state,decision,final_state",
    (
        (
            ArticleWorkflow.ReviewStates.PAPER_MIGHT_HAVE_ISSUES,
            ArticleWorkflow.Decisions.NOT_SUITABLE,
            ArticleWorkflow.ReviewStates.NOT_SUITABLE,
        ),
        (
            ArticleWorkflow.ReviewStates.PAPER_MIGHT_HAVE_ISSUES,
            ArticleWorkflow.Decisions.REQUIRES_RESUBMISSION,
            ArticleWorkflow.ReviewStates.INCOMPLETE_SUBMISSION,
        ),
    ),
)
@pytest.mark.django_db
def test_handle_admin_decision(
    fake_request: HttpRequest,
    assigned_article: submission_models.Article,
    review_assignment: review_models.ReviewAssignment,
    jcom_user: JCOMProfile,
    eo_user: JCOMProfile,
    review_form: review_models.ReviewForm,
    initial_state: str,
    decision: str,
    final_state: str,
):
    """
    When EO makes an admin-only decision, the article stage is updated and messages are created and sent.
    """
    assigned_article.articleworkflow.state = initial_state
    assigned_article.articleworkflow.save()
    fake_request.user = eo_user
    form_data = {
        "decision": decision,
        "decision_editor_report": "random message",
        "decision_internal_note": "random internal message",
    }
    # Reset email and messages just before calling HandleDecision.run()
    mail.outbox = []
    Message.objects.all().delete()
    handle = HandleDecision(
        workflow=assigned_article.articleworkflow,
        form_data=form_data,
        user=eo_user,
        request=fake_request,
        admin_form=True,
    )
    handle.run()
    assigned_article.refresh_from_db()
    if decision == ArticleWorkflow.Decisions.NOT_SUITABLE:
        assert assigned_article.stage == submission_models.STAGE_REJECTED
        assert assigned_article.articleworkflow.state == final_state
        review = assigned_article.reviewassignment_set.first()
        # Prepare subject and body
        message_context = {
            "article": assigned_article,
            "request": fake_request,
            "revision": None,
            "decision": form_data["decision"],
            "user_message_content": form_data["decision_editor_report"],
            "skip": False,
        }
        assert Message.objects.count() == 2
        withdrawn_message = Message.objects.first()
        not_suitable_message = Message.objects.last()
        not_suitable_message_subject = get_setting(
            setting_group_name="wjs_review",
            setting_name="review_decision_not_suitable_subject",
            journal=assigned_article.journal,
        ).processed_value
        not_suitable_message_body = render_template_from_setting(
            setting_group_name="wjs_review",
            setting_name="review_decision_not_suitable_body",
            journal=assigned_article.journal,
            request=fake_request,
            context=message_context,
            template_is_setting=True,
        )
        withdrawn_message_subject = get_setting(
            setting_group_name="wjs_review",
            setting_name="review_withdraw_subject",
            journal=assigned_article.journal,
        ).processed_value
        withdrawn_message_body = render_template_from_setting(
            setting_group_name="wjs_review",
            setting_name="review_withdraw_body",
            journal=assigned_article.journal,
            request=fake_request,
            context=message_context,
            template_is_setting=True,
        )
        # Check the message
        assert not_suitable_message.actor == eo_user.janeway_account
        assert list(not_suitable_message.recipients.all()) == [assigned_article.correspondence_author]
        assert not_suitable_message.subject == not_suitable_message_subject
        assert not_suitable_message.body == not_suitable_message_body
        assert withdrawn_message.actor == eo_user.janeway_account
        assert list(withdrawn_message.recipients.all()) == [review.reviewer]
        assert withdrawn_message.subject == withdrawn_message_subject
        assert withdrawn_message.body == withdrawn_message_body
        # Check the mail
        assert len(mail.outbox) == 2
        # In HandleDecision.run,
        # - first we _withdraw_unfinished_review_requests
        # - then we _log_not_suitable
        # so the _last_ email is the one about the "not suitable" notification to the author
        not_suitable_mail = mail.outbox[1]
        assert not_suitable_message_subject in not_suitable_mail.subject
        assert not_suitable_message_body in not_suitable_mail.body
        withdrawn_mail = mail.outbox[0]
        assert withdrawn_message_subject in withdrawn_mail.subject
        assert withdrawn_message_body in withdrawn_mail.body


@pytest.mark.parametrize(
    "initial_state,decision,final_state",
    (
        (
            ArticleWorkflow.ReviewStates.PAPER_MIGHT_HAVE_ISSUES,
            ArticleWorkflow.Decisions.NOT_SUITABLE,
            ArticleWorkflow.ReviewStates.NOT_SUITABLE,
        ),
        (
            ArticleWorkflow.ReviewStates.PAPER_MIGHT_HAVE_ISSUES,
            ArticleWorkflow.Decisions.REQUIRES_RESUBMISSION,
            ArticleWorkflow.ReviewStates.INCOMPLETE_SUBMISSION,
        ),
    ),
)
@pytest.mark.django_db
def test_handle_admin_decision_wrong_user(
    fake_request: HttpRequest,
    assigned_article: submission_models.Article,
    review_assignment: review_models.ReviewAssignment,
    jcom_user: JCOMProfile,
    review_form: review_models.ReviewForm,
    initial_state: str,
    decision: str,
    final_state: str,
):
    """
    If user validation fails in business logic, article stages are not changed.
    """
    assigned_article.articleworkflow.state = initial_state
    assigned_article.articleworkflow.save()
    fake_request.user = jcom_user
    form_data = {
        "decision": decision,
        "decision_editor_report": "random message",
        "decision_internal_note": "random internal message",
        "withdraw_notice": "notice",
    }
    # Reset email and messages just before calling HandleDecision.run()
    mail.outbox = []
    Message.objects.all().delete()
    with pytest.raises(ValidationError):
        handle = HandleDecision(
            workflow=assigned_article.articleworkflow,
            form_data=form_data,
            user=jcom_user,
            request=fake_request,
            admin_form=True,
        )
        handle.run()
    assigned_article.refresh_from_db()
    if decision == ArticleWorkflow.Decisions.NOT_SUITABLE:
        assert assigned_article.stage == submission_models.STAGE_UNDER_REVIEW
        assert assigned_article.articleworkflow.state == initial_state
    elif decision == ArticleWorkflow.Decisions.REQUIRES_RESUBMISSION:
        assert assigned_article.stage == submission_models.STAGE_UNDER_REVIEW
        assert assigned_article.articleworkflow.state == initial_state


@pytest.mark.parametrize(
    "initial_state,decision,final_state",
    (
        (
            ArticleWorkflow.ReviewStates.EDITOR_SELECTED,
            ArticleWorkflow.Decisions.NOT_SUITABLE,
            ArticleWorkflow.ReviewStates.EDITOR_SELECTED,
        ),
        (
            ArticleWorkflow.ReviewStates.SUBMITTED,
            ArticleWorkflow.Decisions.NOT_SUITABLE,
            ArticleWorkflow.ReviewStates.SUBMITTED,
        ),
        (
            ArticleWorkflow.ReviewStates.EDITOR_SELECTED,
            ArticleWorkflow.Decisions.REQUIRES_RESUBMISSION,
            ArticleWorkflow.ReviewStates.INCOMPLETE_SUBMISSION,
        ),
        (
            ArticleWorkflow.ReviewStates.SUBMITTED,
            ArticleWorkflow.Decisions.REQUIRES_RESUBMISSION,
            ArticleWorkflow.ReviewStates.INCOMPLETE_SUBMISSION,
        ),
    ),
)
@pytest.mark.django_db
def test_handle_admin_decision_wrong_state(
    fake_request: HttpRequest,
    assigned_article: submission_models.Article,
    review_assignment: review_models.ReviewAssignment,
    eo_user: JCOMProfile,
    review_form: review_models.ReviewForm,
    initial_state: str,
    decision: str,
    final_state: str,
):
    """
    If initial state validation fails in business logic, article stages are not changed.
    """
    assigned_article.articleworkflow.state = initial_state
    assigned_article.articleworkflow.save()
    fake_request.user = eo_user
    form_data = {
        "decision": decision,
        "decision_editor_report": "random message",
        "decision_internal_note": "random internal message",
        "withdraw_notice": "notice",
    }
    # Reset email and messages just before calling HandleDecision.run()
    mail.outbox = []
    Message.objects.all().delete()
    with pytest.raises(ValidationError):
        handle = HandleDecision(
            workflow=assigned_article.articleworkflow,
            form_data=form_data,
            user=eo_user,
            request=fake_request,
            admin_form=True,
        )
        handle.run()
    assigned_article.refresh_from_db()
    if decision == ArticleWorkflow.Decisions.NOT_SUITABLE:
        assert assigned_article.stage == submission_models.STAGE_UNDER_REVIEW
        assert assigned_article.articleworkflow.state == initial_state
    elif decision == ArticleWorkflow.Decisions.REQUIRES_RESUBMISSION:
        assert assigned_article.stage == submission_models.STAGE_UNDER_REVIEW
        assert assigned_article.articleworkflow.state == initial_state


@pytest.mark.parametrize(
    "decision,final_state",
    (
        (ArticleWorkflow.Decisions.ACCEPT, ArticleWorkflow.ReviewStates.READY_FOR_TYPESETTER),
        (ArticleWorkflow.Decisions.REJECT, ArticleWorkflow.ReviewStates.REJECTED),
        (ArticleWorkflow.Decisions.NOT_SUITABLE, ArticleWorkflow.ReviewStates.NOT_SUITABLE),
        (ArticleWorkflow.Decisions.MINOR_REVISION, ArticleWorkflow.ReviewStates.TO_BE_REVISED),
        (ArticleWorkflow.Decisions.MAJOR_REVISION, ArticleWorkflow.ReviewStates.TO_BE_REVISED),
        (ArticleWorkflow.Decisions.TECHNICAL_REVISION, ArticleWorkflow.ReviewStates.TO_BE_REVISED),
    ),
)
@pytest.mark.django_db
def test_handle_editor_decision(
    fake_request: HttpRequest,
    assigned_article: submission_models.Article,
    review_assignment: review_models.ReviewAssignment,
    jcom_user: JCOMProfile,
    review_form: review_models.ReviewForm,
    decision: str,
    final_state: str,
):
    """
    If the editor makes a decision, article.stage is set to the next workflow stage if decision is final
    and articleworkflow.state is updated according to the decision.
    """
    editor_user = WjsEditorAssignment.objects.get_current(assigned_article).editor
    fake_request.user = jcom_user
    review_2 = _create_review_assignment(
        fake_request=fake_request,
        reviewer_user=jcom_user,
        assigned_article=assigned_article,
    )
    _submit_review(review_2, review_form, fake_request)
    # Ensure initial data is consistent: review_2 is accepted and complete, review_assignment is not
    assert assigned_article.reviewassignment_set.all().count() == 2
    assert assigned_article.reviewassignment_set.filter(date_accepted__isnull=True).count() == 1
    assert assigned_article.reviewassignment_set.filter(date_declined__isnull=False).count() == 0
    assert assigned_article.reviewassignment_set.filter(is_complete=True).count() == 1

    fake_request.user = editor_user
    form_data = {
        "decision": decision,
        "decision_editor_report": "random message",
        "decision_internal_note": "random internal message",
        "withdraw_notice": "notice",
    }
    if final_state not in (
        ArticleWorkflow.ReviewStates.ACCEPTED,
        ArticleWorkflow.ReviewStates.REJECTED,
        ArticleWorkflow.ReviewStates.NOT_SUITABLE,
    ):
        form_data["date_due"] = now().date() + datetime.timedelta(days=7)
    # Reset email and messages just before calling HandleDecision.run()
    mail.outbox = []
    Message.objects.all().delete()
    handle = HandleDecision(
        workflow=assigned_article.articleworkflow,
        form_data=form_data,
        user=editor_user,
        request=fake_request,
    )
    handle.run()
    assigned_article.refresh_from_db()

    # We had an incomplete review assignment; when the editor makes a decision (except for technical revision),
    # these are withdrawn and the reviewer informed.
    # Test this case for all the states at once to ease detailed testing.
    message_template_context = {
        "article": assigned_article,
        "request": fake_request,
        "decision": form_data["decision"],
        "user_message_content": form_data["decision_editor_report"],
        "withdraw_notice": form_data["withdraw_notice"],
        "skip": False,
    }
    review_withdraw_message_subject = render_template_from_setting(
        setting_group_name="wjs_review",
        setting_name="review_withdraw_subject",
        journal=assigned_article.journal,
        request=fake_request,
        context=message_template_context,
        template_is_setting=True,
    )
    review_withdraw_message_body = render_template_from_setting(
        setting_group_name="wjs_review",
        setting_name="review_withdraw_body",
        journal=assigned_article.journal,
        request=fake_request,
        context=message_template_context,
        template_is_setting=True,
    )
    if decision == ArticleWorkflow.Decisions.TECHNICAL_REVISION:
        assert Message.objects.count() == 1
    elif decision not in (ArticleWorkflow.Decisions.TECHNICAL_REVISION,):
        assert Message.objects.count() == 2
        withdrawn_review_message = Message.objects.order_by("created").first()
        assert withdrawn_review_message.subject == review_withdraw_message_subject
        assert withdrawn_review_message.body == review_withdraw_message_body
        assert withdrawn_review_message.message_type == Message.MessageTypes.SYSTEM
        assert len(mail.outbox) == 2
        withdrawn_review_mail = mail.outbox[0]
        assert review_withdraw_message_subject in withdrawn_review_mail.subject
        assert review_withdraw_message_body in withdrawn_review_mail.body

        Message.objects.get(subject=review_withdraw_message_subject).delete()
        for message in mail.outbox:
            if review_withdraw_message_subject in message.subject:
                mail.outbox.remove(message)
                break

    if decision in (ArticleWorkflow.Decisions.MAJOR_REVISION, ArticleWorkflow.Decisions.MINOR_REVISION):
        # article is kept the as ON_WORKFLOW_ELEMENT_COMPLETE event is not triggered
        assert assigned_article.stage == submission_models.STAGE_UNDER_REVISION
        assert assigned_article.articleworkflow.state == final_state
        revision = EditorRevisionRequest.objects.get(
            article=assigned_article,
            review_round=review_assignment.review_round,
        )
        assert revision.editor_note == "random message"
        assert revision.date_due == form_data["date_due"]
        assert revision.type == form_data["decision"]
        # Prepare subjects and bodies
        message_template_context = {
            "article": assigned_article,
            "request": fake_request,
            "revision": revision,
            "major_revision": revision.type == ArticleWorkflow.Decisions.MAJOR_REVISION,
            "minor_revision": revision.type == ArticleWorkflow.Decisions.MINOR_REVISION,
            "tech_revision": revision.type == ArticleWorkflow.Decisions.TECHNICAL_REVISION,
            "decision": form_data["decision"],
            "user_message_content": form_data["decision_editor_report"],
            "withdraw_notice": form_data["withdraw_notice"],
            "skip": False,
        }
        revision_request_message_subject = render_template_from_setting(
            setting_group_name="wjs_review",
            setting_name="review_decision_revision_request_subject",
            journal=assigned_article.journal,
            request=fake_request,
            context=message_template_context,
            template_is_setting=True,
        )
        revision_request_message_body = render_template_from_setting(
            setting_group_name="wjs_review",
            setting_name="review_decision_revision_request_body",
            journal=assigned_article.journal,
            request=fake_request,
            context=message_template_context,
            template_is_setting=True,
        )
        # Check the messages - withdraw message testsed above
        assert Message.objects.count() == 1
        revision_request_message = Message.objects.order_by("created").last()
        assert revision_request_message.subject == revision_request_message_subject
        assert revision_request_message.body == revision_request_message_body
        assert revision_request_message.message_type == Message.MessageTypes.SYSTEM
        # Check the emails - withdraw message testsed above
        assert len(mail.outbox) == 1
        revision_request_mail = mail.outbox[0]
        assert revision_request_message_subject in revision_request_mail.subject
        assert revision_request_message_body in revision_request_mail.body
    elif decision == ArticleWorkflow.Decisions.ACCEPT:
        assert assigned_article.stage == submission_models.STAGE_ACCEPTED
        assert assigned_article.articleworkflow.state == final_state
        # Prepare subject and body
        accept_message_subject = get_setting(
            setting_group_name="email_subject",
            setting_name="subject_review_decision_accept",
            journal=assigned_article.journal,
        ).processed_value
        accept_message_body = render_template_from_setting(
            setting_group_name="email",
            setting_name="review_decision_accept",
            journal=assigned_article.journal,
            request=fake_request,
            context={
                "article": assigned_article,
                "request": fake_request,
                "revision": None,
                "decision": form_data["decision"],
                "user_message_content": form_data["decision_editor_report"],
                "withdraw_notice": form_data["withdraw_notice"],
                "skip": False,
            },
            template_is_setting=True,
        )
        # Check the message
        assert Message.objects.count() == 1
        accept_message = Message.objects.get()
        assert accept_message.actor == editor_user
        assert list(accept_message.recipients.all()) == [assigned_article.correspondence_author]
        assert accept_message.subject == accept_message_subject
        assert accept_message.body == accept_message_body
        assert accept_message.message_type == Message.MessageTypes.SYSTEM
        # Check that one email is sent by us (and not by Janeway)
        assert len(mail.outbox) == 1
        accept_mail = mail.outbox[0]
        assert accept_message_subject in accept_mail.subject
        assert accept_message_body in accept_mail.body
    elif decision == ArticleWorkflow.Decisions.NOT_SUITABLE:
        assert assigned_article.stage == submission_models.STAGE_REJECTED
        assert assigned_article.articleworkflow.state == final_state
        # Prepare subject and body
        not_suitable_message = Message.objects.get()
        not_suitable_message_subject = get_setting(
            setting_group_name="wjs_review",
            setting_name="review_decision_not_suitable_subject",
            journal=assigned_article.journal,
        ).processed_value
        not_suitable_message_body = render_template_from_setting(
            setting_group_name="wjs_review",
            setting_name="review_decision_not_suitable_body",
            journal=assigned_article.journal,
            request=fake_request,
            context={
                "article": assigned_article,
                "request": fake_request,
                "revision": None,
                "decision": form_data["decision"],
                "user_message_content": form_data["decision_editor_report"],
                "withdraw_notice": form_data["withdraw_notice"],
                "skip": False,
            },
            template_is_setting=True,
        )
        # Check the message
        assert Message.objects.count() == 1
        assert not_suitable_message.actor == editor_user
        assert list(not_suitable_message.recipients.all()) == [assigned_article.correspondence_author]
        assert not_suitable_message.subject == not_suitable_message_subject
        assert not_suitable_message.body == not_suitable_message_body
        # Check the mail
        assert len(mail.outbox) == 1
        not_suitable_mail = mail.outbox[0]
        assert not_suitable_message_subject in not_suitable_mail.subject
        assert not_suitable_message_body in not_suitable_mail.body
    elif decision == ArticleWorkflow.Decisions.REJECT:
        assert assigned_article.stage == submission_models.STAGE_REJECTED
        assert assigned_article.articleworkflow.state == final_state
        # Prepare subject and body
        reject_message_subject = get_setting(
            setting_group_name="email_subject",
            setting_name="subject_review_decision_decline",
            journal=assigned_article.journal,
        ).processed_value
        reject_message_body = render_template_from_setting(
            setting_group_name="email",
            setting_name="review_decision_decline",
            journal=assigned_article.journal,
            request=fake_request,
            context={
                "article": assigned_article,
                "request": fake_request,
                "revision": None,
                "decision": form_data["decision"],
                "user_message_content": form_data["decision_editor_report"],
                "withdraw_notice": form_data["withdraw_notice"],
                "skip": False,
            },
            template_is_setting=True,
        )
        # Check the message
        assert Message.objects.count() == 1
        reject_message = Message.objects.get()
        assert reject_message.actor == editor_user
        assert list(reject_message.recipients.all()) == [assigned_article.correspondence_author]
        assert reject_message.subject == reject_message_subject
        assert reject_message.body == reject_message_body
        assert reject_message.message_type == Message.MessageTypes.SYSTEM
        # Check that one email is sent by us (and not by Janeway)
        assert len(mail.outbox) == 1
        reject_mail = mail.outbox[0]
        assert reject_message_subject in reject_mail.subject
        assert reject_message_body in reject_mail.body
    elif decision == ArticleWorkflow.Decisions.TECHNICAL_REVISION:
        assert assigned_article.stage == submission_models.STAGE_UNDER_REVIEW
        assert assigned_article.articleworkflow.state == final_state
        # Prepare subject and body
        technical_revision_message_subject = get_setting(
            setting_group_name="wjs_review",
            setting_name="technical_revision_subject",
            journal=assigned_article.journal,
        ).processed_value
        technical_revision_message_body = render_template_from_setting(
            setting_group_name="wjs_review",
            setting_name="technical_revision_body",
            journal=assigned_article.journal,
            request=fake_request,
            context={
                "article": assigned_article,
                "request": fake_request,
                "revision": None,
                "decision": form_data["decision"],
                "user_message_content": form_data["decision_editor_report"],
                "withdraw_notice": form_data["withdraw_notice"],
                "skip": False,
            },
            template_is_setting=True,
        )
        # Check the message
        assert Message.objects.count() == 1
        technical_revision_message = Message.objects.get()
        assert technical_revision_message.actor == editor_user
        assert list(technical_revision_message.recipients.all()) == [assigned_article.correspondence_author]
        assert technical_revision_message.subject == technical_revision_message_subject
        assert technical_revision_message.body == technical_revision_message_body
        assert technical_revision_message.message_type == Message.MessageTypes.SYSTEM
        # Check that one email is sent by us (and not by Janeway)
        assert len(mail.outbox) == 1
        reject_mail = mail.outbox[0]
        assert technical_revision_message_subject in reject_mail.subject
        assert technical_revision_message_body in reject_mail.body

    if decision == ArticleWorkflow.Decisions.TECHNICAL_REVISION:
        # All review assignments are marked as complete; the one that was pending when the editor decision was take is
        # marked as "withdrawn".
        assert assigned_article.reviewassignment_set.filter(date_accepted__isnull=True).count() == 1
        assert assigned_article.reviewassignment_set.filter(date_declined__isnull=False).count() == 0
        assert assigned_article.reviewassignment_set.filter(is_complete=True).count() == 1
        assert assigned_article.reviewassignment_set.filter(decision="withdrawn").count() == 0
    else:
        # All review assignments are marked as complete; the one that was pending when the editor decision was take is
        # marked as "withdrawn".
        assert assigned_article.reviewassignment_set.filter(date_accepted__isnull=True).count() == 1
        assert assigned_article.reviewassignment_set.filter(date_declined__isnull=False).count() == 0
        assert assigned_article.reviewassignment_set.filter(is_complete=True).count() == 2
        assert assigned_article.reviewassignment_set.filter(decision="withdrawn").count() == 1

    editor_decision = EditorDecision.objects.get(
        workflow=assigned_article.articleworkflow,
        review_round=assigned_article.articleworkflow.article.current_review_round_object(),
    )
    assert editor_decision.decision == decision
    assert editor_decision.decision_editor_report == form_data["decision_editor_report"]
    assert editor_decision.decision_internal_note == form_data["decision_internal_note"]


@pytest.mark.parametrize(
    "decision",
    (
        ArticleWorkflow.Decisions.MINOR_REVISION,
        ArticleWorkflow.Decisions.MAJOR_REVISION,
        ArticleWorkflow.Decisions.TECHNICAL_REVISION,
        "something",
    ),
)
@pytest.mark.django_db
def test_author_handle_revision(
    assigned_article: submission_models.Article,
    fake_request: HttpRequest,
    decision: str,
):
    """
    Author submitting a revision change the article state.

    If it's a technical revision, the author submits the updated article title and abstract as a first step and then
    submits the revision (which is handled by the AuthorHandleRevision service): we are actually testing the latter.

    In this case the revision round is not updated.

    If it's a minor or major revision, the author uploads updated files using an existing Janeway's view which does not
    trigger our logic and then submits the revision (which is handled by the AuthorHandleRevision service).
    """
    editor = WjsEditorAssignment.objects.get_current(assigned_article).editor
    author = assigned_article.correspondence_author
    fake_request.user = editor
    original_review_round = assigned_article.current_review_round()
    form_data = {
        "decision": decision,
        "decision_editor_report": "random message",
        "decision_internal_note": "random internal message",
        "withdraw_notice": "notice",
        "date_due": localtime(now()).date() + datetime.timedelta(days=7),
    }
    handle = HandleDecision(
        workflow=assigned_article.articleworkflow,
        form_data=form_data,
        user=WjsEditorAssignment.objects.get_current(assigned_article).editor,
        request=fake_request,
    )
    if decision not in HandleDecision._decision_handlers:
        with pytest.raises(ValidationError):
            handle.run()
    else:
        handle.run()
        assigned_article.refresh_from_db()
        revision = EditorRevisionRequest.objects.get(article=assigned_article)

        if decision == ArticleWorkflow.Decisions.TECHNICAL_REVISION:
            form_class = model_forms.modelform_factory(
                submission_models.Article,
                fields=ArticleRevisionUpdate.meta_data_fields,
            )
            form_data = {
                "title": "title",
                "abstract": "abstract",
            }
            form = form_class(data=form_data, instance=assigned_article)
            assert form.is_valid()
            form.save()

        form_data = {
            "author_note": "author_note",
            "confirm_title": "on",
            "confirm_styles": "on",
            "confirm_blind": "on",
            "confirm_cover": "on",
        }
        form = EditorRevisionRequestEditForm(data=form_data, instance=revision)
        assert form.is_valid()
        form.save()

        fake_request.user = author
        author = assigned_article.correspondence_author
        handler = AuthorHandleRevision(revision=revision, form_data=form_data, user=author, request=fake_request)
        handler.run()
        assigned_article.refresh_from_db()
        assert assigned_article.articleworkflow.state == ArticleWorkflow.ReviewStates.EDITOR_SELECTED
        if decision == ArticleWorkflow.Decisions.TECHNICAL_REVISION:
            assert assigned_article.title == "title"
            assert assigned_article.abstract == "abstract"
            assert assigned_article.current_review_round() == original_review_round
        else:
            assert assigned_article.current_review_round() == original_review_round + 1
        assert revision.author_note == "author_note"


@pytest.mark.parametrize(
    "decision",
    (
        ArticleWorkflow.Decisions.MINOR_REVISION,
        ArticleWorkflow.Decisions.MAJOR_REVISION,
        ArticleWorkflow.Decisions.TECHNICAL_REVISION,
    ),
)
@pytest.mark.django_db
def test_author_submit_checklist(
    assigned_article: submission_models.Article,
    fake_request: HttpRequest,
    decision: str,
):
    """
    Author must submit the checklist before submitting a revision.
    """
    editor = WjsEditorAssignment.objects.get_current(assigned_article).editor
    fake_request.user = editor
    form_data = {
        "decision": decision,
        "decision_editor_report": "random message",
        "decision_internal_note": "random internal message",
        "withdraw_notice": "notice",
        "date_due": localtime(now()).date() + datetime.timedelta(days=7),
    }
    handle = HandleDecision(
        workflow=assigned_article.articleworkflow,
        form_data=form_data,
        user=WjsEditorAssignment.objects.get_current(assigned_article).editor,
        request=fake_request,
    )
    handle.run()
    assigned_article.refresh_from_db()
    revision = EditorRevisionRequest.objects.get(article=assigned_article)

    base_form_data = {
        "author_note": "author_note",
        "confirm_title": "on",
        "confirm_styles": "on",
        "confirm_blind": "on",
        "confirm_cover": "on",
    }
    for field in ["confirm_title", "confirm_styles", "confirm_blind", "confirm_cover"]:
        form_data = base_form_data.copy()
        form_data.pop(field)
        form = EditorRevisionRequestEditForm(data=form_data, instance=revision)
        assert not form.is_valid()
        assert form.check_for_potential_errors()


@pytest.mark.parametrize(
    "decision1,decision2",
    (
        (ArticleWorkflow.Decisions.MAJOR_REVISION, ArticleWorkflow.Decisions.MINOR_REVISION),
        (ArticleWorkflow.Decisions.MINOR_REVISION, ArticleWorkflow.Decisions.MAJOR_REVISION),
        (ArticleWorkflow.Decisions.MAJOR_REVISION, ArticleWorkflow.Decisions.TECHNICAL_REVISION),
        (ArticleWorkflow.Decisions.MINOR_REVISION, ArticleWorkflow.Decisions.TECHNICAL_REVISION),
        (ArticleWorkflow.Decisions.TECHNICAL_REVISION, ArticleWorkflow.Decisions.MINOR_REVISION),
        (ArticleWorkflow.Decisions.TECHNICAL_REVISION, ArticleWorkflow.Decisions.MAJOR_REVISION),
    ),
)
@pytest.mark.django_db
def test_handle_multiple_revision_request_with_author_submission(
    fake_request: HttpRequest,
    assigned_article: submission_models.Article,
    review_assignment: review_models.ReviewAssignment,
    jcom_user: JCOMProfile,
    review_form: review_models.ReviewForm,
    decision1: str,
    decision2: str,
):
    """
    A second editor revision can be created after the author has submitted the first revision.
    """
    editor_user = WjsEditorAssignment.objects.get_current(assigned_article).editor
    fake_request.user = editor_user

    form_data = {
        "decision": decision1,
        "decision_editor_report": "random message",
        "decision_internal_note": "random internal message",
        "withdraw_notice": "notice",
        "date_due": localtime(now()).date() + datetime.timedelta(days=7),
    }
    handle = HandleDecision(
        workflow=assigned_article.articleworkflow,
        form_data=form_data,
        user=editor_user,
        request=fake_request,
    )
    handle.run()
    assigned_article.refresh_from_db()
    revision = EditorRevisionRequest.objects.get(article=assigned_article)

    if decision1 == ArticleWorkflow.Decisions.TECHNICAL_REVISION:
        # submit technical revision
        form_class = model_forms.modelform_factory(
            submission_models.Article,
            fields=ArticleRevisionUpdate.meta_data_fields,
        )
        form_data = {
            "title": "title",
            "abstract": "abstract",
        }
        form = form_class(data=form_data, instance=assigned_article)
        assert form.is_valid()
        form.save()

    form_data = {
        "author_note": "author_note",
        "confirm_title": "on",
        "confirm_styles": "on",
        "confirm_blind": "on",
        "confirm_cover": "on",
    }
    form = EditorRevisionRequestEditForm(data=form_data, instance=revision)
    assert form.is_valid()
    form.save()

    author = assigned_article.correspondence_author
    handler = AuthorHandleRevision(revision=revision, form_data=form_data, user=author, request=fake_request)
    handler.run()
    assigned_article.refresh_from_db()

    form_data = {
        "decision": decision2,
        "decision_editor_report": "random message",
        "decision_internal_note": "random internal message",
        "withdraw_notice": "notice",
        "date_due": localtime(now()).date() + datetime.timedelta(days=7),
    }
    handle = HandleDecision(
        workflow=assigned_article.articleworkflow,
        form_data=form_data,
        user=editor_user,
        request=fake_request,
    )
    handle.run()
    new_revision = EditorRevisionRequest.objects.filter(article=assigned_article).last()
    assigned_article.refresh_from_db()
    assigned_article.articleworkflow.refresh_from_db()
    assert assigned_article.articleworkflow.state == ArticleWorkflow.ReviewStates.TO_BE_REVISED
    assert new_revision.type == decision2


@pytest.mark.parametrize(
    "decision1,decision2",
    (
        (ArticleWorkflow.Decisions.MAJOR_REVISION, ArticleWorkflow.Decisions.MINOR_REVISION),
        (ArticleWorkflow.Decisions.MINOR_REVISION, ArticleWorkflow.Decisions.MAJOR_REVISION),
        (ArticleWorkflow.Decisions.MAJOR_REVISION, ArticleWorkflow.Decisions.TECHNICAL_REVISION),
        (ArticleWorkflow.Decisions.MINOR_REVISION, ArticleWorkflow.Decisions.TECHNICAL_REVISION),
        (ArticleWorkflow.Decisions.TECHNICAL_REVISION, ArticleWorkflow.Decisions.MINOR_REVISION),
        (ArticleWorkflow.Decisions.TECHNICAL_REVISION, ArticleWorkflow.Decisions.MAJOR_REVISION),
    ),
)
@pytest.mark.django_db
def test_handle_multiple_revision_request_no_author_submission(
    fake_request: HttpRequest,
    assigned_article: submission_models.Article,
    review_assignment: review_models.ReviewAssignment,
    jcom_user: JCOMProfile,
    review_form: review_models.ReviewForm,
    decision1: str,
    decision2: str,
):
    """
    A second editor revision can never be created.

    I.e., when the paper is under revision by the author, the editor cannot ask another revision,
    no matter what kind of revision (major, minor, technical).
    """
    editor_user = WjsEditorAssignment.objects.get_current(assigned_article).editor
    fake_request.user = editor_user

    form_data = {
        "decision": decision1,
        "decision_editor_report": "random message",
        "decision_internal_note": "random internal message",
        "withdraw_notice": "notice",
        "date_due": localtime(now()).date() + datetime.timedelta(days=7),
    }
    handle = HandleDecision(
        workflow=assigned_article.articleworkflow,
        form_data=form_data,
        user=editor_user,
        request=fake_request,
    )
    handle.run()
    assigned_article.refresh_from_db()

    form_data = {
        "decision": decision2,
        "decision_editor_report": "random message",
        "decision_internal_note": "random internal message",
        "withdraw_notice": "notice",
        "date_due": localtime(now()).date() + datetime.timedelta(days=7),
    }
    handle = HandleDecision(
        workflow=assigned_article.articleworkflow,
        form_data=form_data,
        user=editor_user,
        request=fake_request,
    )
    with pytest.raises(ValidationError):
        handle.run()


@pytest.mark.django_db
def test_handle_withdraw_review_assignment(
    fake_request: HttpRequest,
    assigned_article: submission_models.Article,
    review_assignment: review_models.ReviewAssignment,
    jcom_user: JCOMProfile,
    review_form: review_models.ReviewForm,
):
    """
    If the editor request a revision, pending review assignment are marked as withdrawn.
    """
    section_editor = WjsEditorAssignment.objects.get_current(assigned_article).editor
    fake_request.user = jcom_user
    submitted_review = _create_review_assignment(
        fake_request=fake_request,
        reviewer_user=jcom_user,
        assigned_article=assigned_article,
    )
    _submit_review(submitted_review, review_form, fake_request)
    accepted_review = _create_review_assignment(
        fake_request=fake_request,
        reviewer_user=jcom_user,
        assigned_article=assigned_article,
    )
    accepted_review.date_accepted = now()
    accepted_review.save()
    declined_review = _create_review_assignment(
        fake_request=fake_request,
        reviewer_user=jcom_user,
        assigned_article=assigned_article,
    )
    declined_review.date_declined = now()
    declined_review.date_accepted = None
    declined_review.is_complete = True
    declined_review.save()
    # Ensure initial data is consistent
    # review_assignment is not accepted by the user
    # submitted_review is accepted and submitted
    # accepted_review is accepted and not submitted
    # declined_review is declined
    assert assigned_article.reviewassignment_set.all().count() == 4
    assert assigned_article.reviewassignment_set.filter(date_accepted__isnull=False).count() == 2
    assert assigned_article.reviewassignment_set.filter(date_declined__isnull=False).count() == 1
    assert assigned_article.reviewassignment_set.filter(is_complete=True).count() == 2

    fake_request.user = section_editor
    form_data = {
        "decision": ArticleWorkflow.Decisions.MINOR_REVISION,
        "decision_editor_report": "random message",
        "decision_internal_note": "random internal message",
        "withdraw_notice": "notice",
        "date_due": now().date() + datetime.timedelta(days=7),
    }
    mail.outbox = []
    handle = HandleDecision(
        workflow=assigned_article.articleworkflow,
        form_data=form_data,
        user=section_editor,
        request=fake_request,
    )
    handle.run()
    assigned_article.refresh_from_db()

    # All review assignment are closed
    # review_assignment is withdrawn
    # submitted_review is accepted and submitted
    # accepted_review is withdrawn
    # declined_review is declined
    assert assigned_article.reviewassignment_set.all().count() == 4
    assert assigned_article.reviewassignment_set.filter(decision="withdrawn").count() == 2
    assert assigned_article.reviewassignment_set.filter(is_complete=True).count() == 4
    assert assigned_article.reviewassignment_set.filter(date_accepted__isnull=False).count() == 2
    assert assigned_article.reviewassignment_set.filter(date_declined__isnull=False).count() == 1


@pytest.mark.django_db
def test_article_snapshot_on_revision_request(
    fake_request: HttpRequest,
    assigned_article: submission_models.Article,
    jcom_user: JCOMProfile,
    review_form: review_models.ReviewForm,
):
    """
    If the editor requests a revision, title, abstract and kwds are "saved" into article_history.
    """
    for __ in range(3):
        assigned_article.keywords.add(Keyword.objects.create(word=fake_factory.word()))
    section_editor = WjsEditorAssignment.objects.get_current(assigned_article).editor

    fake_request.user = section_editor
    form_data = {
        "decision": ArticleWorkflow.Decisions.MINOR_REVISION,
        "decision_editor_report": "random message",
        "decision_internal_note": "random internal message",
        "withdraw_notice": "notice",
        "date_due": now().date() + datetime.timedelta(days=7),
    }
    mail.outbox = []
    handle = HandleDecision(
        workflow=assigned_article.articleworkflow,
        form_data=form_data,
        user=section_editor,
        request=fake_request,
    )
    handle.run()
    assigned_article.refresh_from_db()
    revision = EditorRevisionRequest.objects.get(article=assigned_article)
    assert revision.article_history["title"] == assigned_article.title
    assert revision.article_history["abstract"] == assigned_article.abstract
    assert revision.article_history["keywords"] == list(assigned_article.keywords.values_list("word", flat=True))


@pytest.mark.django_db
def test_handle_editor_decision_check_conditions(
    fake_request: HttpRequest,
    assigned_article: submission_models.Article,
    review_assignment: review_models.ReviewAssignment,
    jcom_user: JCOMProfile,
    review_form: review_models.ReviewForm,
):
    """
    If the HandleDecision is triggered by a non editor, an exception is raised and article is not updated.
    """

    assert assigned_article.reviewassignment_set.filter(date_accepted__isnull=True).count() == 1
    assert assigned_article.reviewassignment_set.filter(date_declined__isnull=True).count() == 1
    assert assigned_article.reviewassignment_set.filter(is_complete=True).count() == 0
    jcom_user.add_account_role("section-editor", assigned_article.journal)
    fake_request.user = jcom_user
    form_data = {
        "decision": ArticleWorkflow.Decisions.ACCEPT,
        "decision_editor_report": "random message",
        "decision_internal_note": "random internal message",
    }
    handle = HandleDecision(
        workflow=assigned_article.articleworkflow,
        form_data=form_data,
        user=jcom_user,
        request=fake_request,
    )
    with pytest.raises(ValidationError, match="Decision conditions not met"):
        handle.run()
    assigned_article.refresh_from_db()
    assert assigned_article.stage == submission_models.STAGE_UNDER_REVIEW
    assert assigned_article.articleworkflow.state == ArticleWorkflow.ReviewStates.EDITOR_SELECTED
    assert not EditorDecision.objects.filter(
        workflow=assigned_article.articleworkflow,
        review_round=assigned_article.articleworkflow.article.current_review_round_object(),
    ).exists()
    assert assigned_article.reviewassignment_set.filter(date_accepted__isnull=True).count() == 1
    assert assigned_article.reviewassignment_set.filter(date_declined__isnull=True).count() == 1
    assert assigned_article.reviewassignment_set.filter(is_complete=True).count() == 0


@pytest.mark.parametrize(
    "postpone_date",
    (
        -5,  # in the past
        0,  # today
        1,  # tomorrow
        10,  # in the future
        settings.REVIEW_REQUEST_DATE_DUE_MAX_THRESHOLD + 1,  # too far in the future
    ),
)
@pytest.mark.django_db
def test_postpone_due_date(
    assigned_article: submission_models.Article,
    review_assignment: review_models.ReviewAssignment,
    fake_request: HttpRequest,
    postpone_date: int,
):
    """
    PostponeReviewerDueDate service postpones the due date of a review assignment.

    Different conditions are tested:

     - date is in the past, the due date is not changed and an error is raised.
     - date is today, the due date is not changed and an error is raised.
     - date is tomorrow, the due date is changed and a message is created and sent.
     - date is in the future, the due date is changed and a message is created and sent.
     - date is too far in the future, the due date is changed and two messages are created and sent.
    """
    # reset messages from article fixture processing
    Message.objects.all().delete()
    mail.outbox = []
    eo_user = communication_utils.get_eo_user(assigned_article)

    fake_request.user = review_assignment.editor
    initial_date_due = review_assignment.date_due
    _now = localtime(now()).date()
    form_data = {
        "date_due": _now + datetime.timedelta(days=postpone_date),
    }
    service = PostponeReviewerDueDate(
        assignment=review_assignment,
        editor=review_assignment.editor,
        form_data=form_data,
        request=fake_request,
    )

    if postpone_date < 1:
        with pytest.raises(ValueError):
            service.run()
        review_assignment.refresh_from_db()
        assert review_assignment.date_due == initial_date_due
        assert Message.objects.count() == 0
        assert len(mail.outbox) == 0
    elif postpone_date < settings.REVIEW_REQUEST_DATE_DUE_MAX_THRESHOLD:
        service.run()
        review_assignment.refresh_from_db()
        assert review_assignment.date_due == _now + datetime.timedelta(days=postpone_date)
        assert Message.objects.count() == 1
        assert Message.objects.filter(recipients__pk=review_assignment.reviewer.pk).count() == 1
        assert Message.objects.filter(recipients__pk=eo_user.pk).count() == 0
        assert len(mail.outbox) == 1
    else:
        service.run()
        review_assignment.refresh_from_db()
        assert review_assignment.date_due == _now + datetime.timedelta(days=postpone_date)
        assert Message.objects.count() == 2
        assert Message.objects.filter(recipients__pk=review_assignment.reviewer.pk).count() == 1
        assert Message.objects.filter(recipients__pk=eo_user.pk).count() == 1
        assert len(mail.outbox) == 2


@pytest.mark.django_db
def test_past_assignment(
    assigned_article: Article,
    section_editor: JCOMProfile,
    create_jcom_user: Callable,
    fake_request: HttpRequest,
):
    """
    Past assignment is created when editor declines and assignment and the review round are migrated.

    Test timeline:

    - fixture: article is submitted and assigned to section_editor
    - t1: review round 2 is created
    - t2: review round 3 is created
    - t3: section editor declines assignment
      - state is changed to EDITOR_TO_BE_SELECTED
      - past assignment is created
      - r 1..3 assigned to past assignment
    - t4: editor_2 is assigned to the article
      - state is changed to EDITOR_SELECTED
    - t5: review round 4 is created
    - t6: editor_2 declines assignment
      - state is changed to EDITOR_TO_BE_SELECTED
      - past assignment is created
      - r 3,4 assigned to past assignment
        - r3 is the last round of the past assignment and so the first the new editor is allowed to see
    - t7: editor_3 is assigned to the article

    """
    fake_request.user = section_editor.janeway_account
    editor_2 = create_jcom_user("editor_2")
    editor_2.add_account_role("section-editor", assigned_article.journal)
    editor_3 = create_jcom_user("editor_3")
    editor_3.add_account_role("section-editor", assigned_article.journal)
    assignment_1 = WjsEditorAssignment.objects.get_current(assigned_article)

    t1 = now() + datetime.timedelta(days=1)
    t2 = t1 + datetime.timedelta(days=2)
    t3 = t2 + datetime.timedelta(days=2)
    t4 = t3 + datetime.timedelta(days=2)
    t5 = t4 + datetime.timedelta(days=2)
    t6 = t5 + datetime.timedelta(days=2)
    t7 = t6 + datetime.timedelta(days=2)

    # Preparing the history for section_editor
    r1 = review_models.ReviewRound.objects.get(article=assigned_article, round_number=1)
    with freezegun.freeze_time(t1):
        r2 = CreateReviewRound(assignment=assignment_1).run()
    with freezegun.freeze_time(t2):
        r3 = CreateReviewRound(assignment=assignment_1).run()

    with freezegun.freeze_time(t3):
        service = HandleEditorDeclinesAssignment(
            editor=section_editor.janeway_account,
            assignment=assignment_1,
            request=fake_request,
        )
        service.run()
        assigned_article.refresh_from_db()
        assigned_article.articleworkflow.refresh_from_db()
        assert assigned_article.articleworkflow.state == ArticleWorkflow.ReviewStates.EDITOR_TO_BE_SELECTED
        assert PastEditorAssignment.objects.filter(editor=section_editor.janeway_account).count() == 1
        past_assignment_1 = PastEditorAssignment.objects.get(editor=section_editor.janeway_account)
        assert r1 in past_assignment_1.review_rounds.all()
        assert r2 in past_assignment_1.review_rounds.all()
        assert r3 in past_assignment_1.review_rounds.all()

    fake_request.user = editor_2.janeway_account
    with freezegun.freeze_time(t4):
        assignment_2 = AssignToEditor(
            editor=editor_2.janeway_account,
            article=assigned_article,
            request=fake_request,
        ).run()
        assigned_article.articleworkflow.refresh_from_db()
        assert assigned_article.articleworkflow.state == ArticleWorkflow.ReviewStates.EDITOR_SELECTED

    with freezegun.freeze_time(t5):
        r4 = CreateReviewRound(assignment=assignment_2).run()

    with freezegun.freeze_time(t6):
        service = HandleEditorDeclinesAssignment(
            editor=editor_2.janeway_account,
            assignment=assignment_2,
            request=fake_request,
        )
        service.run()
        assigned_article.articleworkflow.refresh_from_db()
        assert assigned_article.articleworkflow.state == ArticleWorkflow.ReviewStates.EDITOR_TO_BE_SELECTED
        assert PastEditorAssignment.objects.filter(editor=editor_2.janeway_account).count() == 1
        past_assignment_2 = PastEditorAssignment.objects.get(editor=editor_2.janeway_account)
        assert r3 in past_assignment_2.review_rounds.all()
        assert r4 in past_assignment_2.review_rounds.all()

    fake_request.user = editor_3.janeway_account
    with freezegun.freeze_time(t7):
        assignment_3 = AssignToEditor(
            editor=editor_3.janeway_account,
            article=assigned_article,
            request=fake_request,
        ).run()
        assigned_article.articleworkflow.refresh_from_db()
        assert assigned_article.articleworkflow.state == ArticleWorkflow.ReviewStates.EDITOR_SELECTED

    # All editors that saw this article, should be able
    # - to access the article itself
    # - to access their own assignments

    # Editor 1
    assert PermissionChecker()(
        assigned_article.articleworkflow,
        section_editor.janeway_account,
        assigned_article,
        permission_type=PermissionAssignment.PermissionType.ALL,
    )
    assert PermissionChecker()(
        assigned_article.articleworkflow,
        section_editor.janeway_account,
        past_assignment_1,
        permission_type=PermissionAssignment.PermissionType.ALL,
    )

    # Editor 2
    assert PermissionChecker()(
        assigned_article.articleworkflow,
        editor_2.janeway_account,
        assigned_article,
        permission_type=PermissionAssignment.PermissionType.ALL,
    )
    assert PermissionChecker()(
        assigned_article.articleworkflow,
        editor_2.janeway_account,
        past_assignment_2,
        permission_type=PermissionAssignment.PermissionType.ALL,
    )

    # Editor 3
    assert PermissionChecker()(
        assigned_article.articleworkflow,
        editor_3.janeway_account,
        assigned_article,
        permission_type=PermissionAssignment.PermissionType.ALL,
    )
    assert PermissionChecker()(
        assigned_article.articleworkflow,
        editor_3.janeway_account,
        assignment_3,
        permission_type=PermissionAssignment.PermissionType.ALL,
    )


@pytest.mark.django_db
@pytest.mark.parametrize(
    "send_reviewer_notification,approved_assignment", [(True, True), (False, True), (True, False), (False, False)]
)
def test_deassign_reviewer(
    fake_request: HttpRequest,
    assigned_article: submission_models.Article,
    review_assignment: WorkflowReviewAssignment,
    send_reviewer_notification: bool,
    approved_assignment: bool,
):
    """
    When reviewer is deassigned, the assignment is deleted and messages are created.

    If send_reviewer_notification is True, the reviewer is notified.
    For any value of approved_assignment, reviewer reminders are deleted. The flag is not really used to assert clauses
    as we want to check any review reminder, but we want to use it to prepare data differently.
    """
    if approved_assignment:
        EvaluateReview(
            assignment=review_assignment,
            reviewer=review_assignment.reviewer,
            editor=review_assignment.editor,
            request=fake_request,
            form_data={"reviewer_decision": "1", "accept_gdpr": True},
            token="",
        ).run()
    # reset messages from article fixture processing
    Message.objects.all().delete()
    mail.outbox = []
    run = DeselectReviewer(
        assignment=review_assignment,
        editor=review_assignment.editor,
        request=fake_request,
        send_reviewer_notification=send_reviewer_notification,
        form_data={"notification_subject": "subject", "notification_body": "body"},
    ).run()
    reviewer = review_assignment.reviewer
    assert run
    assert review_assignment.is_complete
    assert review_assignment.decision == "withdrawn"

    if send_reviewer_notification:
        assert Message.objects.count() == 2
        assert Message.objects.filter(recipients__pk=reviewer.pk).count() == 1
        assert Message.objects.filter(recipients__isnull=True).count() == 1
        assert len(mail.outbox) == 1  # system messages are not sent by email
    else:
        assert Message.objects.count() == 1
        assert Message.objects.filter(recipients__pk=reviewer.pk).count() == 0
        assert Message.objects.filter(recipients__isnull=True).count() == 1
        assert len(mail.outbox) == 0  # system messages are not sent by email
    # Reminders are modified
    assert not Reminder.objects.filter(
        content_type=ContentType.objects.get_for_model(review_assignment),
        object_id=review_assignment.pk,
        code__in=ReviewerShouldWriteReviewReminderManager.reminders.keys(),
    ).exists()
    assert not Reminder.objects.filter(
        content_type=ContentType.objects.get_for_model(review_assignment),
        object_id=review_assignment.pk,
        code__in=ReviewerShouldEvaluateAssignmentReminderManager.reminders.keys(),
    ).exists()
    assert Reminder.objects.filter(code__in=EditorShouldSelectReviewerReminderManager.reminders.keys()).exists()


@pytest.mark.django_db
@pytest.mark.parametrize("extra_assignment_state", ["declined", "accepted", "completed", "pending"])
def test_deassign_reviewer_existing_assignment(
    fake_request: HttpRequest,
    assigned_article: submission_models.Article,
    review_assignment: WorkflowReviewAssignment,
    review_form: review_models.ReviewForm,
    normal_user: JCOMProfile,
    extra_assignment_state: bool,
):
    """
    When reviewer is deassigned, but other, created reminders depend on existing assignments.
    """
    # extra assignment in
    extra_assignment = _create_review_assignment(
        fake_request=fake_request,
        reviewer_user=normal_user,
        assigned_article=assigned_article,
    )
    if extra_assignment_state == "declined":
        EvaluateReview(
            assignment=extra_assignment,
            reviewer=extra_assignment.reviewer,
            editor=extra_assignment.editor,
            request=fake_request,
            form_data={"reviewer_decision": "0", "accept_gdpr": True},
            token="",
        ).run()
    elif extra_assignment_state == "accepted":
        EvaluateReview(
            assignment=extra_assignment,
            reviewer=extra_assignment.reviewer,
            editor=extra_assignment.editor,
            request=fake_request,
            form_data={"reviewer_decision": "1", "accept_gdpr": True},
            token="",
        ).run()
    elif extra_assignment_state == "completed":
        rf = ReportForm(data={str(review_form.pk): "random report"}, review_assignment=extra_assignment)
        assert rf.is_valid()
        SubmitReview(
            assignment=extra_assignment,
            submit_final=True,
            form=rf,
            request=fake_request,
        ).run()
    # reset messages from article fixture processing
    Message.objects.all().delete()
    mail.outbox = []
    run = DeselectReviewer(
        assignment=review_assignment,
        editor=review_assignment.editor,
        request=fake_request,
        send_reviewer_notification=False,
        form_data={"notification_subject": "subject", "notification_body": "body"},
    ).run()
    reviewer = review_assignment.reviewer
    assert run
    assert review_assignment.is_complete
    assert review_assignment.decision == "withdrawn"

    assert Message.objects.count() == 1
    assert Message.objects.filter(recipients__pk=reviewer.pk).count() == 0
    assert Message.objects.filter(recipients__isnull=True).count() == 1
    assert len(mail.outbox) == 0  # system messages are not sent by email
    # Reminders are modified
    assert not Reminder.objects.filter(
        content_type=ContentType.objects.get_for_model(review_assignment),
        object_id=review_assignment.pk,
        code__in=ReviewerShouldWriteReviewReminderManager.reminders.keys(),
    ).exists()
    assert not Reminder.objects.filter(
        content_type=ContentType.objects.get_for_model(review_assignment),
        object_id=review_assignment.pk,
        code__in=ReviewerShouldEvaluateAssignmentReminderManager.reminders.keys(),
    ).exists()
    if extra_assignment_state == "declined":
        assert Reminder.objects.filter(code__in=EditorShouldSelectReviewerReminderManager.reminders.keys()).exists()
    else:
        assert not Reminder.objects.filter(
            code__in=EditorShouldSelectReviewerReminderManager.reminders.keys()
        ).exists()


@pytest.mark.django_db
@pytest.mark.parametrize("approved_assignment", [True, False])
def test_deassign_reviewer_no_editor(
    fake_request: HttpRequest,
    assigned_article: submission_models.Article,
    review_assignment: WorkflowReviewAssignment,
    editors: List[JCOMProfile],
    approved_assignment: bool,
):
    """
    If editor is not assigned to the article action is rejected.
    """
    if approved_assignment:
        EvaluateReview(
            assignment=review_assignment,
            reviewer=review_assignment.reviewer,
            editor=review_assignment.editor,
            request=fake_request,
            form_data={"reviewer_decision": "1", "accept_gdpr": True},
            token="",
        ).run()
    # reset messages from article fixture processing
    Message.objects.all().delete()
    mail.outbox = []
    with pytest.raises(ValueError):
        DeselectReviewer(
            assignment=review_assignment,
            editor=editors[0],
            request=fake_request,
            send_reviewer_notification=True,
            form_data={"notification_subject": "subject", "notification_body": "body"},
        ).run()
    review_assignment.refresh_from_db()
    assert not review_assignment.is_complete
    # Reminders are not modified
    if approved_assignment:
        assert Reminder.objects.filter(
            content_type=ContentType.objects.get_for_model(review_assignment),
            object_id=review_assignment.pk,
            code__in=ReviewerShouldWriteReviewReminderManager.reminders.keys(),
        ).exists()
    else:
        assert Reminder.objects.filter(
            content_type=ContentType.objects.get_for_model(review_assignment),
            object_id=review_assignment.pk,
            code__in=ReviewerShouldEvaluateAssignmentReminderManager.reminders.keys(),
        ).exists()
    assert not Reminder.objects.filter(code__in=EditorShouldSelectReviewerReminderManager.reminders.keys()).exists()


@pytest.mark.django_db
def test_assign_different_editor(
    assigned_article: Article, normal_user: JCOMProfile, eo_user: Account, fake_request: HttpRequest
):
    """Assigned editor can be changed by EO."""
    normal_user.add_account_role("section-editor", assigned_article.journal)
    current_editor = WjsEditorAssignment.objects.get_current(assigned_article).editor
    form_data = {
        "editor": normal_user.pk,
        "state": assigned_article.articleworkflow.state,
    }
    editors = Account.objects.get_editors_with_keywords(assigned_article, current_editor)
    assert current_editor not in editors
    assert normal_user.janeway_account in editors
    form = SupervisorAssignEditorForm(
        data=form_data,
        user=eo_user,
        request=fake_request,
        instance=assigned_article.articleworkflow,
        selectable_editors=editors,
    )
    form.is_valid()
    form.save()
    assigned_article.refresh_from_db()
    assignment = WjsEditorAssignment.objects.get_current(assigned_article.articleworkflow)
    assert assignment.editor == normal_user.janeway_account


@pytest.mark.django_db
def test_assign_new_editor(
    article: Article, normal_user: JCOMProfile, eo_user: Account, fake_request: HttpRequest, review_settings
):
    """Editor can be assigned by EO to an article without prior assignees."""
    normal_user.add_account_role("section-editor", article.journal)
    article.articleworkflow.state = ArticleWorkflow.ReviewStates.EDITOR_TO_BE_SELECTED
    article.articleworkflow.save()
    form_data = {
        "editor": normal_user.pk,
        "state": article.articleworkflow.state,
    }
    editors = Account.objects.get_editors_with_keywords(article)
    assert normal_user.janeway_account in editors
    form = SupervisorAssignEditorForm(
        data=form_data,
        user=eo_user,
        request=fake_request,
        instance=article.articleworkflow,
        selectable_editors=editors,
    )
    form.is_valid()
    form.save()
    article.refresh_from_db()
    assignment = WjsEditorAssignment.objects.get_current(article.articleworkflow)
    assert assignment.editor == normal_user.janeway_account


@pytest.mark.django_db
<<<<<<< HEAD
def test_write_new_note(
    article: Article,
    normal_user: JCOMProfile,
    eo_user: Account,
):
    """Messages sent to themselves has message_type forced to MessageTypes.NOTE."""
    article_type = ContentType.objects.get_for_model(article)

    form = MessageForm(
        actor=normal_user.janeway_account,
        target=article,
        initial_recipient=normal_user,
        data={
            "actor": normal_user.janeway_account,
            "content_type": article_type,
            "object_id": article.pk,
            "message_type": Message.MessageTypes.USER,
            "subject": "subject",
            "body": "body",
            "recipients": [normal_user.pk],
        },
    )
    assert form.is_valid()
    msg = form.save()
    assert msg.message_type == Message.MessageTypes.NOTE


@pytest.mark.django_db
def test_last_user_note(
    article: Article,
    normal_user: JCOMProfile,
    section_editor: JCOMProfile,
    eo_user: Account,
    create_note: Callable,
    create_user_message: Callable,
    fake_request,
):
    """last_user_note templatetag only returns notes ignoring messages."""
    note = create_note(
        actor=normal_user.janeway_account,
        target=article,
        subject="normal_user note",
        body="body",
    )
    editor_note = create_note(
        actor=section_editor.janeway_account,
        target=article,
        subject="section_editor note",
        body="body",
    )
    create_user_message(
        actor=normal_user.janeway_account,
        target=article,
        subject="subject",
        body="body",
        recipients=[eo_user],
        message_type=Message.MessageTypes.USER,
    )
    create_user_message(
        actor=normal_user.janeway_account,
        target=article,
        subject="subject",
        body="body",
        recipients=[eo_user],
        message_type=Message.MessageTypes.SYSTEM,
    )
    create_user_message(
        actor=normal_user.janeway_account,
        target=article,
        subject="subject",
        body="body",
        recipients=[eo_user],
        message_type=Message.MessageTypes.NOTE,
    )
    fake_request.user = normal_user.janeway_account
    context = {
        "request": fake_request,
    }
    assert last_user_note(context, article) == note
    assert last_user_note(context, article, normal_user.janeway_account) == note
    assert not last_user_note(context, article, eo_user)

    fake_request.user = section_editor.janeway_account
    context = {
        "request": fake_request,
    }
    assert last_user_note(context, article) == editor_note
    assert last_user_note(context, article, section_editor.janeway_account) == editor_note
    assert not last_user_note(context, article, eo_user)


@pytest.mark.django_db
def test_last_eo_note(
    article: Article,
    normal_user: JCOMProfile,
    section_editor: JCOMProfile,
    eo_user: Account,
    create_note: Callable,
    create_user_message: Callable,
):
    """last_eo_note templatetag only returns eo notes ignoring messages and other user messages."""
    create_note(
        actor=normal_user.janeway_account,
        target=article,
        subject="normal_user note",
        body="body",
    )
    create_note(
        actor=section_editor.janeway_account,
        target=article,
        subject="section_editor note",
        body="body",
    )
    eo_note = create_note(
        actor=eo_user,
        target=article,
        subject="eo_user note",
        body="body",
    )
    create_user_message(
        actor=normal_user.janeway_account,
        target=article,
        subject="subject",
        body="body",
        recipients=[eo_user],
        message_type=Message.MessageTypes.USER,
    )
    create_user_message(
        actor=normal_user.janeway_account,
        target=article,
        subject="subject",
        body="body",
        recipients=[eo_user],
        message_type=Message.MessageTypes.SYSTEM,
    )
    create_user_message(
        actor=normal_user.janeway_account,
        target=article,
        subject="subject",
        body="body",
        recipients=[eo_user],
        message_type=Message.MessageTypes.NOTE,
    )
    assert last_eo_note(article) == eo_note
=======
def test_open_appeal(rejected_article: Article, normal_user: JCOMProfile, eo_user: Account, fake_request: HttpRequest):
    """EO opens an appeal."""
    normal_user.add_account_role("section-editor", rejected_article.journal)
    form_data = {
        "editor": normal_user.pk,
        "state": rejected_article.articleworkflow.state,
    }
    fake_request.user = eo_user
    form = OpenAppealForm(
        data=form_data,
        request=fake_request,
        instance=rejected_article.articleworkflow,
    )
    rejected_article.authors.add(normal_user.janeway_account)
    assert normal_user.janeway_account not in form.fields["editor"].queryset
    rejected_article.authors.remove(normal_user.janeway_account)
    form.is_valid()
    form.save()
    rejected_article.refresh_from_db()
    assert rejected_article.articleworkflow.state == ArticleWorkflow.ReviewStates.UNDER_APPEAL
    assignment = WjsEditorAssignment.objects.get_current(rejected_article.articleworkflow)
    revision_request = EditorRevisionRequest.objects.filter(article=rejected_article).last()
    assert assignment.editor == normal_user.janeway_account
    assert revision_request.editor == eo_user.janeway_account


@pytest.mark.django_db
@pytest.mark.parametrize(
    "fixture_article",
    [
        "article",
        "assigned_article",
        "accepted_article",
        "ready_for_typesetter_article",
        "assigned_to_typesetter_article",
        "stage_proofing_article",
        "rfp_article",
        "under_appeal_article",
    ],
)
def test_author_withdraws_preprint(
    fixture_article,
    request,
    fake_request: HttpRequest,
    review_settings,
):
    """Check if author can withdraw preprint in different scenarios."""
    article = request.getfixturevalue(fixture_article)
    incomplete_submission = article.articleworkflow.state == ArticleWorkflow.ReviewStates.INCOMPLETE_SUBMISSION
    under_appeal_state = article.articleworkflow.state == ArticleWorkflow.ReviewStates.UNDER_APPEAL
    fake_request.user = article.correspondence_author
    form_data = {
        "notification_subject": "Test subject",
        "notification_body": "Test body",
    }
    form = WithdrawPreprintForm(
        data=form_data,
        request=fake_request,
        instance=article.articleworkflow,
    )

    form.is_valid()
    form.save()
    article.refresh_from_db()
    if incomplete_submission:
        assert WjsEditorAssignment.objects.get_all(article).count() == 0
    else:
        assert WjsEditorAssignment.objects.get_all(article).count() == 1
    if under_appeal_state:
        assert article.articleworkflow.state == ArticleWorkflow.ReviewStates.REJECTED
    else:
        assert article.articleworkflow.state == ArticleWorkflow.ReviewStates.WITHDRAWN

    for assignment in article.reviewassignment_set.all():
        assert assignment.is_complete


@pytest.mark.django_db
def test_author_submits_after_appeal(under_appeal_article: Article, fake_request: HttpRequest):
    """An author can submit a new version after an appeal."""
    fake_request.user = under_appeal_article.correspondence_author

    revision_request = EditorRevisionRequest.objects.get(article=under_appeal_article)
    assignment = WjsEditorAssignment.objects.get_current(article=under_appeal_article)
    form_data = {
        "author_note": "author_note",
        "confirm_title": "on",
        "confirm_styles": "on",
        "confirm_blind": "on",
        "confirm_cover": "on",
    }

    service = AuthorHandleRevision(
        revision=revision_request,
        form_data=form_data,
        user=fake_request.user,
        request=fake_request,
    )
    service.run()
    under_appeal_article.refresh_from_db()
    assert under_appeal_article.articleworkflow.state == ArticleWorkflow.ReviewStates.EDITOR_SELECTED

    content_type = ContentType.objects.get_for_model(under_appeal_article)

    messages = Message.objects.filter(
        content_type=content_type, object_id=under_appeal_article.pk, recipients=assignment.editor
    )
    assert messages.count() == 1
    assert "has appealed against rejection" in messages[0].body
>>>>>>> 664d5cbb
<|MERGE_RESOLUTION|>--- conflicted
+++ resolved
@@ -34,11 +34,8 @@
 from ..forms import (
     AssignEoForm,
     EditorRevisionRequestEditForm,
-<<<<<<< HEAD
     MessageForm,
-=======
     OpenAppealForm,
->>>>>>> 664d5cbb
     ReportForm,
     SupervisorAssignEditorForm,
     WithdrawPreprintForm,
@@ -3020,152 +3017,6 @@
 
 
 @pytest.mark.django_db
-<<<<<<< HEAD
-def test_write_new_note(
-    article: Article,
-    normal_user: JCOMProfile,
-    eo_user: Account,
-):
-    """Messages sent to themselves has message_type forced to MessageTypes.NOTE."""
-    article_type = ContentType.objects.get_for_model(article)
-
-    form = MessageForm(
-        actor=normal_user.janeway_account,
-        target=article,
-        initial_recipient=normal_user,
-        data={
-            "actor": normal_user.janeway_account,
-            "content_type": article_type,
-            "object_id": article.pk,
-            "message_type": Message.MessageTypes.USER,
-            "subject": "subject",
-            "body": "body",
-            "recipients": [normal_user.pk],
-        },
-    )
-    assert form.is_valid()
-    msg = form.save()
-    assert msg.message_type == Message.MessageTypes.NOTE
-
-
-@pytest.mark.django_db
-def test_last_user_note(
-    article: Article,
-    normal_user: JCOMProfile,
-    section_editor: JCOMProfile,
-    eo_user: Account,
-    create_note: Callable,
-    create_user_message: Callable,
-    fake_request,
-):
-    """last_user_note templatetag only returns notes ignoring messages."""
-    note = create_note(
-        actor=normal_user.janeway_account,
-        target=article,
-        subject="normal_user note",
-        body="body",
-    )
-    editor_note = create_note(
-        actor=section_editor.janeway_account,
-        target=article,
-        subject="section_editor note",
-        body="body",
-    )
-    create_user_message(
-        actor=normal_user.janeway_account,
-        target=article,
-        subject="subject",
-        body="body",
-        recipients=[eo_user],
-        message_type=Message.MessageTypes.USER,
-    )
-    create_user_message(
-        actor=normal_user.janeway_account,
-        target=article,
-        subject="subject",
-        body="body",
-        recipients=[eo_user],
-        message_type=Message.MessageTypes.SYSTEM,
-    )
-    create_user_message(
-        actor=normal_user.janeway_account,
-        target=article,
-        subject="subject",
-        body="body",
-        recipients=[eo_user],
-        message_type=Message.MessageTypes.NOTE,
-    )
-    fake_request.user = normal_user.janeway_account
-    context = {
-        "request": fake_request,
-    }
-    assert last_user_note(context, article) == note
-    assert last_user_note(context, article, normal_user.janeway_account) == note
-    assert not last_user_note(context, article, eo_user)
-
-    fake_request.user = section_editor.janeway_account
-    context = {
-        "request": fake_request,
-    }
-    assert last_user_note(context, article) == editor_note
-    assert last_user_note(context, article, section_editor.janeway_account) == editor_note
-    assert not last_user_note(context, article, eo_user)
-
-
-@pytest.mark.django_db
-def test_last_eo_note(
-    article: Article,
-    normal_user: JCOMProfile,
-    section_editor: JCOMProfile,
-    eo_user: Account,
-    create_note: Callable,
-    create_user_message: Callable,
-):
-    """last_eo_note templatetag only returns eo notes ignoring messages and other user messages."""
-    create_note(
-        actor=normal_user.janeway_account,
-        target=article,
-        subject="normal_user note",
-        body="body",
-    )
-    create_note(
-        actor=section_editor.janeway_account,
-        target=article,
-        subject="section_editor note",
-        body="body",
-    )
-    eo_note = create_note(
-        actor=eo_user,
-        target=article,
-        subject="eo_user note",
-        body="body",
-    )
-    create_user_message(
-        actor=normal_user.janeway_account,
-        target=article,
-        subject="subject",
-        body="body",
-        recipients=[eo_user],
-        message_type=Message.MessageTypes.USER,
-    )
-    create_user_message(
-        actor=normal_user.janeway_account,
-        target=article,
-        subject="subject",
-        body="body",
-        recipients=[eo_user],
-        message_type=Message.MessageTypes.SYSTEM,
-    )
-    create_user_message(
-        actor=normal_user.janeway_account,
-        target=article,
-        subject="subject",
-        body="body",
-        recipients=[eo_user],
-        message_type=Message.MessageTypes.NOTE,
-    )
-    assert last_eo_note(article) == eo_note
-=======
 def test_open_appeal(rejected_article: Article, normal_user: JCOMProfile, eo_user: Account, fake_request: HttpRequest):
     """EO opens an appeal."""
     normal_user.add_account_role("section-editor", rejected_article.journal)
@@ -3275,4 +3126,147 @@
     )
     assert messages.count() == 1
     assert "has appealed against rejection" in messages[0].body
->>>>>>> 664d5cbb
+
+    @pytest.mark.django_db
+    def test_write_new_note(
+        article: Article,
+        normal_user: JCOMProfile,
+        eo_user: Account,
+    ):
+        """Messages sent to themselves has message_type forced to MessageTypes.NOTE."""
+        article_type = ContentType.objects.get_for_model(article)
+
+        form = MessageForm(
+            actor=normal_user.janeway_account,
+            target=article,
+            initial_recipient=normal_user,
+            data={
+                "actor": normal_user.janeway_account,
+                "content_type": article_type,
+                "object_id": article.pk,
+                "message_type": Message.MessageTypes.USER,
+                "subject": "subject",
+                "body": "body",
+                "recipients": [normal_user.pk],
+            },
+        )
+        assert form.is_valid()
+        msg = form.save()
+        assert msg.message_type == Message.MessageTypes.NOTE
+
+    @pytest.mark.django_db
+    def test_last_user_note(
+        article: Article,
+        normal_user: JCOMProfile,
+        section_editor: JCOMProfile,
+        eo_user: Account,
+        create_note: Callable,
+        create_user_message: Callable,
+        fake_request,
+    ):
+        """last_user_note templatetag only returns notes ignoring messages."""
+        note = create_note(
+            actor=normal_user.janeway_account,
+            target=article,
+            subject="normal_user note",
+            body="body",
+        )
+        editor_note = create_note(
+            actor=section_editor.janeway_account,
+            target=article,
+            subject="section_editor note",
+            body="body",
+        )
+        create_user_message(
+            actor=normal_user.janeway_account,
+            target=article,
+            subject="subject",
+            body="body",
+            recipients=[eo_user],
+            message_type=Message.MessageTypes.USER,
+        )
+        create_user_message(
+            actor=normal_user.janeway_account,
+            target=article,
+            subject="subject",
+            body="body",
+            recipients=[eo_user],
+            message_type=Message.MessageTypes.SYSTEM,
+        )
+        create_user_message(
+            actor=normal_user.janeway_account,
+            target=article,
+            subject="subject",
+            body="body",
+            recipients=[eo_user],
+            message_type=Message.MessageTypes.NOTE,
+        )
+        fake_request.user = normal_user.janeway_account
+        context = {
+            "request": fake_request,
+        }
+        assert last_user_note(context, article) == note
+        assert last_user_note(context, article, normal_user.janeway_account) == note
+        assert not last_user_note(context, article, eo_user)
+
+        fake_request.user = section_editor.janeway_account
+        context = {
+            "request": fake_request,
+        }
+        assert last_user_note(context, article) == editor_note
+        assert last_user_note(context, article, section_editor.janeway_account) == editor_note
+        assert not last_user_note(context, article, eo_user)
+
+    @pytest.mark.django_db
+    def test_last_eo_note(
+        article: Article,
+        normal_user: JCOMProfile,
+        section_editor: JCOMProfile,
+        eo_user: Account,
+        create_note: Callable,
+        create_user_message: Callable,
+    ):
+        """last_eo_note templatetag only returns eo notes ignoring messages and other user messages."""
+        create_note(
+            actor=normal_user.janeway_account,
+            target=article,
+            subject="normal_user note",
+            body="body",
+        )
+        create_note(
+            actor=section_editor.janeway_account,
+            target=article,
+            subject="section_editor note",
+            body="body",
+        )
+        eo_note = create_note(
+            actor=eo_user,
+            target=article,
+            subject="eo_user note",
+            body="body",
+        )
+        create_user_message(
+            actor=normal_user.janeway_account,
+            target=article,
+            subject="subject",
+            body="body",
+            recipients=[eo_user],
+            message_type=Message.MessageTypes.USER,
+        )
+        create_user_message(
+            actor=normal_user.janeway_account,
+            target=article,
+            subject="subject",
+            body="body",
+            recipients=[eo_user],
+            message_type=Message.MessageTypes.SYSTEM,
+        )
+        create_user_message(
+            actor=normal_user.janeway_account,
+            target=article,
+            subject="subject",
+            body="body",
+            recipients=[eo_user],
+            message_type=Message.MessageTypes.NOTE,
+        )
+        assert last_eo_note(article) == eo_note